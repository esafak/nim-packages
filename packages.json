--- conflicted
+++ resolved
@@ -3087,7 +3087,6 @@
     "web": "https://github.com/rgv151/pfring.nim"
   },
   {
-<<<<<<< HEAD
     "name": "xxtea",
     "url": "https://github.com/rgv151/xxtea.nim",
     "method": "git",
@@ -3100,7 +3099,8 @@
     "description": "XXTEA wrapper for Nim",
     "license": "MIT",
     "web": "https://github.com/rgv151/xxtea.nim"
-=======
+  },
+  {
     "name": "xxhash",
     "url": "https://github.com/rgv151/xxhash.nim",
     "method": "git",
@@ -3112,6 +3112,5 @@
     "description": "xxhash wrapper for Nim",
     "license": "MIT",
     "web": "https://github.com/rgv151/xxhash.nim"
->>>>>>> 43e00280
   }
 ]