--- conflicted
+++ resolved
@@ -5467,7 +5467,6 @@
     "web": "https://github.com/nimscale/forestdb"
   },
   {
-<<<<<<< HEAD
     "name": "nimbox",
     "url": "https://notabug.org/vktec/nimbox.git",
     "method": "git",
@@ -5483,7 +5482,8 @@
     "description": "A Rustbox-inspired termbox wrapper",
     "license": "GPLv3",
     "web": "https://notabug.org/vktec/nimbox"
-=======
+  },
+  {
     "name": "psutil",
     "url": "https://github.com/johnscillieri/psutil-nim",
     "method": "git",
@@ -5498,6 +5498,5 @@
     "description": "psutil is a cross-platform library for retrieving information on running processes and system utilization (CPU, memory, disks, network)",
     "license": "BSD",
     "web": "https://github.com/johnscillieri/psutil-nim"
->>>>>>> 904bafce
   }
 ]