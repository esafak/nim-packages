--- conflicted
+++ resolved
@@ -5770,7 +5770,6 @@
     "web": "https://github.com/luked99/libevdev.nim"
   },
   {
-<<<<<<< HEAD
     "name": "nesm",
     "url": "https://github.com/xomachine/NESM.git",
     "method": "git",
@@ -5783,7 +5782,8 @@
     "description": "A macro for generating [de]serializers for given objects",
     "license": "MIT",
     "web": "https://xomachine.github.io/NESM/"
-=======
+  },
+  {
     "name": "sdnotify",
     "url": "https://github.com/FedericoCeratto/nim-sdnotify",
     "method": "git",
@@ -5796,6 +5796,5 @@
     "description": "Systemd service notification helper",
     "license": "MIT",
     "web": "https://github.com/FedericoCeratto/nim-sdnotify"
->>>>>>> 96016457
   }
 ]