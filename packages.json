--- conflicted
+++ resolved
@@ -8509,7 +8509,6 @@
     "web": "https://github.com/treeform/chroma"
   },
   {
-<<<<<<< HEAD
     "name": "nimrax",
     "url": "https://github.com/genotrance/nimrax",
     "method": "git",
@@ -8580,7 +8579,8 @@
     "description": "OpenSSL wrapper for Nim",
     "license": "MIT",
     "web": "https://github.com/genotrance/nimssl"
-=======
+  },
+  {
     "name": "snip",
     "url": "https://github.com/genotrance/snip",
     "method": "git",
@@ -8593,6 +8593,5 @@
     "description": "Text editor to speed up testing code snippets",
     "license": "MIT",
     "web": "https://github.com/genotrance/snip"
->>>>>>> d1b628d9
   }
 ]