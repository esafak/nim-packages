--- conflicted
+++ resolved
@@ -17972,7 +17972,6 @@
     "web": "https://github.com/jiro4989/nmi"
   },
   {
-<<<<<<< HEAD
     "name": "therapist",
     "url": "https://bitbucket.org/maxgrenderjones/therapist",
     "method": "git",
@@ -17983,7 +17982,8 @@
     "description": "Type-safe commandline parsing with minimal magic",
     "license": "MIT",
     "web": "https://bitbucket.org/maxgrenderjones/therapist"
-=======
+  },
+  {
     "name": "nodesnim",
     "url": "https://github.com/Ethosa/nodesnim",
     "method": "git",
@@ -17997,6 +17997,5 @@
     "description": "The Nim GUI/2D framework based on OpenGL and SDL2.",
     "license": "MIT",
     "web": "https://github.com/Ethosa/nodesnim"
->>>>>>> 17ab537d
   }
 ]