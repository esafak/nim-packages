--- conflicted
+++ resolved
@@ -3733,7 +3733,6 @@
     "web": "https://github.com/dfdeshom/nimsnappy"
   },
   {
-<<<<<<< HEAD
     "name": "nimLUA",
     "url": "https://github.com/jangko/nimLUA",
     "method": "git",
@@ -3747,7 +3746,8 @@
     "description": "glue code generator to bind Nim and Lua together using Nim's powerful macro",
     "license": "MIT",
     "web": "https://github.com/jangko/nimLUA"
-=======
+  },
+  {
     "name": "sound",
     "url": "https://github.com/yglukhov/sound.git",
     "method": "git",
@@ -3758,6 +3758,5 @@
     "description": "Cross-platform sound mixer library",
     "license": "MIT",
     "web": "https://github.com/yglukhov/sound"
->>>>>>> 01c53a1c
   }
 ]