--- conflicted
+++ resolved
@@ -1013,7 +1013,6 @@
     "web": "https://github.com/cowboy-coders/nim-gmp"
   },
   {
-<<<<<<< HEAD
     "name": "ludens",
     "url": "git://github.com/rnentjes/nim-ludens",
     "method": "git",
@@ -1021,7 +1020,8 @@
     "description": "Little game library using opengl and sfml",
     "license": "MIT",
     "web": "https://github.com/rnentjes/nim-ludens"
-=======
+  },
+  {
     "name": "ffbookmarks",
     "url": "git://github.com/achesak/nimrod-ff-bookmarks",
     "method": "git",
@@ -1029,6 +1029,5 @@
     "description": "Nim module for working with Firefox bookmarks",
     "license": "MIT",
     "web": "https://github.com/achesak/nimrod-ff-bookmarks"
->>>>>>> c3a29a9f
   }
 ]
