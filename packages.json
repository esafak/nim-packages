[
  {
    "name": "argument_parser",
    "url": "git://github.com/gradha/argument_parser/",
    "method": "git",
    "tags": ["library", "commandline", "arguments", "switches", "parsing"],
    "description": "Provides a complex commandline parser",
    "license": "MIT",
    "web": "https://github.com/gradha/argument_parser"
  },

  {
    "name": "genieos",
    "url": "git://github.com/gradha/genieos/",
    "method": "git",
    "tags": ["library", "commandline", "sound", "recycle", "os"],
    "description": "Too awesome procs to be included in nimrod.os module",
    "license": "MIT",
    "web": "http://gradha.github.io/genieos/"
  },

  {
    "name": "jester",
    "url": "git://github.com/dom96/jester/",
    "method": "git",
    "tags": ["web", "http", "framework", "dsl"],
    "description": "A sinatra-like web framework for Nimrod.",
    "license": "MIT",
    "web": "https://github.com/dom96/jester"
  },

  {
    "name": "templates",
    "url": "https://github.com/onionhammer/nim-templates.git",
    "method": "git",
    "tags": ["web", "html", "template"],
    "description": "A simple string templating library for Nimrod.",
    "license": "BSD",
    "web": "https://github.com/onionhammer/nim-templates"
  },

  {
    "name": "murmur",
    "url": "git://github.com/olahol/nimrod-murmur/",
    "method": "git",
    "tags": ["hash", "murmur"],
    "description": "MurmurHash in pure Nimrod.",
    "license": "MIT",
    "web": "https://github.com/olahol/nimrod-murmur"
  },

  {
    "name": "libtcod-nim",
    "url": "git://github.com/Vladar4/libtcod-nim/",
    "method": "git",
    "tags": ["roguelike", "game", "library", "engine", "sdl", "opengl", "glsl"],
    "description": "Wrapper of the libtcod library for the Nimrod language.",
    "license": "zlib",
    "web": "https://github.com/Vladar4/libtcod-nim"
  },

  {
    "name": "nimepak",
    "url": "git://github.com/gradha/epak/",
    "method": "git",
    "tags": ["library", "serialization", "file", "compression"],
    "description": "File compression routines in C for iOS and Nimrod",
    "license": "Allegro 4 Giftware",
    "web": "https://github.com/gradha/epak"
  },

  {
    "name": "nimgame",
    "url": "git://github.com/Vladar4/nimgame/",
    "method": "git",
    "tags": ["game", "engine", "sdl"],
    "description": "Simple 2D game engine for Nimrod language.",
    "license": "MIT",
    "web": "https://github.com/Vladar4/nimgame"
  },

  {
    "name": "sfml",
    "url": "git://github.com/fowlmouth/nimrod-sfml/",
    "method": "git",
    "tags": ["game", "library", "opengl"],
    "description": "High level OpenGL-based Game Library",
    "license": "MIT",
    "web": "https://github.com/fowlmouth/nimrod-sfml"
  },

  {
    "name": "enet",
    "url": "git://github.com/fowlmouth/nimrod-enet/",
    "method": "git",
    "tags": ["game", "networking", "udp"],
    "description": "Wrapper for ENet UDP networking library",
    "license": "MIT",
    "web": "https://github.com/fowlmouth/nimrod-enet"
  },

  {
    "name": "nim-locale",
    "url": "git://github.com/Amrykid/nim-locale/",
    "method": "git",
    "tags": ["library", "locale", "i18n", "localization", "localisation", "globalization"],
    "description": "A simple library for localizing Nimrod applications.",
    "license": "MIT",
    "web": "https://github.com/Amrykid/nim-locale"
  },

  {
    "name": "fowltek",
    "url": "git://github.com/fowlmouth/nimlibs/",
    "method": "git",
    "tags": ["game", "opengl", "wrappers", "library", "assorted"],
    "description": "A collection of reusable modules and wrappers.",
    "license": "MIT",
    "web": "https://github.com/fowlmouth/nimlibs"
  },

  {
    "name": "nake",
    "url": "git://github.com/fowlmouth/nake/",
    "method": "git",
    "tags": ["build", "automation", "sortof"],
    "description": "make-like for Nimrod. Describe your builds as tasks!",
    "license": "MIT",
    "web": "https://github.com/fowlmouth/nake"
  },

  {
    "name": "nimrod-glfw",
    "url": "git://github.com/rafaelvasco/nimrod-glfw/",
    "method": "git",
    "tags": ["library", "glfw", "opengl", "windowing", "game"],
    "description": "Nimrod bindings for GLFW library.",
    "license": "MIT",
    "web": "https://github.com/rafaelvasco/nimrod-glfw"
  },

  {
    "name": "chipmunk",
    "url": "git://github.com/fowlmouth/nimrod-chipmunk/",
    "method": "git",
    "tags": ["library", "physics", "game"],
    "description": "Binding for Chipmunk 6.1",
    "license": "MIT",
    "web": "https://github.com/fowlmouth/nimrod-chipmunk"
  },

  {
    "name": "nim-glfw",
    "url": "git://github.com/EXetoC/nim-glfw/",
    "method": "git",
    "tags": ["library", "glfw", "opengl", "windowing", "game"],
    "description": "A high-level GLFW 3 wrapper",
    "license": "MIT",
    "web": "https://github.com/EXetoC/nim-glfw"
  },

  {
    "name": "nim-ao",
    "url": "git://github.com/EXetoC/nim-ao/",
    "method": "git",
    "tags": ["library", "audio"],
    "description": "A high-level libao wrapper",
    "license": "MIT",
    "web": "https://github.com/EXetoC/nim-ao"
  },

  {
    "name": "termbox",
    "url": "git://github.com/fowlmouth/nim-termbox",
    "method": "git",
    "tags": ["library", "terminal", "io"],
    "description": "Termbox wrapper.",
    "license": "MIT",
    "web": "https://github.com/fowlmouth/nim-termbox"
  },

  {
    "name": "linagl",
    "url": "https://bitbucket.org/BitPuffin/linagl",
    "method": "hg",
    "tags": ["library", "opengl", "math", "game"],
    "description": "OpenGL math library",
    "license": "CC0",
    "web": "https://bitbucket.org/BitPuffin/linagl"
  },

  {
    "name": "kwin",
    "url": "git://github.com/reactormonk/nim-kwin",
    "method": "git",
    "tags": ["library", "javascript", "kde"],
    "description": "KWin JavaScript API wrapper",
    "license": "MIT",
    "web": "https://github.com/reactormonk/nim-kwin"
  },

  {
    "name": "opencv",
    "url": "git://github.com/dom96/nim-opencv",
    "method": "git",
    "tags": ["library", "wrapper", "opencv", "image", "processing"],
    "description": "OpenCV wrapper",
    "license": "MIT",
    "web": "https://github.com/dom96/nim-opencv"
  },

  {
    "name": "nimble",
    "url": "git://github.com/nim-lang/nimble",
    "method": "git",
    "tags": ["app", "binary", "package", "manager"],
    "description": "Nimble package manager",
    "license": "BSD",
    "web": "https://github.com/nim-lang/nimble"
  },

  {
    "name": "aporia",
    "url": "git://github.com/nim-lang/Aporia",
    "method": "git",
    "tags": ["app", "binary", "ide", "gtk", "nimrod"],
    "description": "A Nimrod IDE.",
    "license": "GPLv2",
    "web": "https://github.com/nim-lang/Aporia"
  },

  {
    "name": "c2nim",
    "url": "git://github.com/nim-lang/c2nim",
    "method": "git",
    "tags": ["app", "binary", "tool", "header", "C", "nimrod"],
    "description": "c2nim is a tool to translate Ansi C code to Nimrod.",
    "license": "MIT",
    "web": "https://github.com/nim-lang/c2nim"
  },

  {
    "name": "pas2nim",
    "url": "git://github.com/nim-lang/pas2nim",
    "method": "git",
    "tags": ["app", "binary", "tool", "Pascal", "nimrod"],
    "description": "pas2nim is a tool to translate Pascal code to Nimrod.",
    "license": "MIT",
    "web": "https://github.com/nim-lang/pas2nim"
  },

  {
    "name": "ipsumgenera",
    "url": "git://github.com/dom96/ipsumgenera",
    "method": "git",
    "tags": ["app", "binary", "blog", "static", "generator"],
    "description": "Static blog generator ala Jekyll.",
    "license": "MIT",
    "web": "https://github.com/dom96/ipsumgenera"
  },
  {
    "name": "clibpp",
    "url": "https://github.com/onionhammer/clibpp.git",
    "method": "git",
    "tags": ["import", "C++", "library", "wrap"],
    "description": "Easy way to 'Mock' C++ interface",
    "license": "MIT",
    "web": "https://github.com/onionhammer/clibpp"
  },
  {
    "name": "pastebin",
    "url": "git://github.com/achesak/nim-pastebin",
    "method": "git",
    "tags": ["library", "wrapper", "pastebin"],
    "description": "Pastebin API wrapper",
    "license": "MIT",
    "web": "https://github.com/achesak/nim-pastebin"
  },

  {
    "name": "yahooweather",
    "url": "git://github.com/achesak/nim-yahooweather",
    "method": "git",
    "tags": ["library", "wrapper", "weather"],
    "description": "Yahoo! Weather API wrapper",
    "license": "MIT",
    "web": "https://github.com/achesak/nim-yahooweather"
  },

  {
    "name": "noaa",
    "url": "git://github.com/achesak/nim-noaa",
    "method": "git",
    "tags": ["library", "wrapper", "weather"],
    "description": "NOAA weather API wrapper",
    "license": "MIT",
    "web": "https://github.com/achesak/nim-noaa"
  },

  {
    "name": "rss",
    "url": "git://github.com/achesak/nim-rss",
    "method": "git",
    "tags": ["library", "rss", "xml", "syndication"],
    "description": "RSS library",
    "license": "MIT",
    "web": "https://github.com/achesak/nim-rss"
  },

  {
    "name": "extmath",
    "url": "git://github.com/achesak/extmath.nim",
    "method": "git",
    "tags": ["library", "math", "trigonometry"],
    "description": "Nim math library",
    "license": "MIT",
    "web": "https://github.com/achesak/extmath.nim"
  },

  {
    "name": "gtk2",
    "url": "git://github.com/nim-lang/gtk2",
    "method": "git",
    "tags": ["wrapper", "gui", "gtk"],
    "description": "Wrapper for gtk2, a feature rich toolkit for creating graphical user interfaces",
    "license": "MIT",
    "web": "https://github.com/nim-lang/gtk2"
  },

  {
    "name": "cairo",
    "url": "git://github.com/nim-lang/cairo",
    "method": "git",
    "tags": ["wrapper"],
    "description": "Wrapper for cairo, a vector graphics library with display and print output",
    "license": "MIT",
    "web": "https://github.com/nim-lang/cairo"
  },

  {
    "name": "x11",
    "url": "git://github.com/nim-lang/x11",
    "method": "git",
    "tags": ["wrapper"],
    "description": "Wrapper for X11",
    "license": "MIT",
    "web": "https://github.com/nim-lang/x11"
  },

  {
    "name": "opengl",
    "url": "git://github.com/nim-lang/opengl",
    "method": "git",
    "tags": ["wrapper"],
    "description": "High-level and low-level wrapper for OpenGL",
    "license": "MIT",
    "web": "https://github.com/nim-lang/opengl"
  },

  {
    "name": "lua",
    "url": "git://github.com/nim-lang/lua",
    "method": "git",
    "tags": ["wrapper"],
    "description": "Wrapper to interface with the Lua interpreter",
    "license": "MIT",
    "web": "https://github.com/nim-lang/lua"
  },

  {
    "name": "tcl",
    "url": "git://github.com/nim-lang/tcl",
    "method": "git",
    "tags": ["wrapper"],
    "description": "Wrapper for the TCL programming language",
    "license": "MIT",
    "web": "https://github.com/nim-lang/tcl"
  },

  {
    "name": "python",
    "url": "git://github.com/nim-lang/python",
    "method": "git",
    "tags": ["wrapper"],
    "description": "Wrapper to interface with Python interpreter",
    "license": "MIT",
    "web": "https://github.com/nim-lang/python"
  },

  {
    "name": "NimBorg",
    "url": "git://github.com/micklat/NimBorg",
    "method": "git",
    "tags": ["wrapper"],
    "description": "High-level and low-level interfaces to python and lua",
    "license": "MIT",
    "web": "https://github.com/micklat/NimBorg"
  },

  {
    "name": "sha1",
    "url": "https://github.com/onionhammer/sha1",
    "method": "git",
    "tags": ["port", "hash", "sha1"],
    "description": "SHA-1 produces a 160-bit (20-byte) hash value from arbitrary input",
    "license": "BSD"
  },

  {
    "name": "dropbox_filename_sanitizer",
    "url": "git://github.com/gradha/dropbox_filename_sanitizer/",
    "method": "git",
    "tags": ["dropbox"],
    "description": "Tool to clean up filenames shared on Dropbox",
    "license": "MIT",
	"web": "https://github.com/gradha/dropbox_filename_sanitizer/"
  },

  {
    "name": "csv",
    "url": "git://github.com/achesak/nim-csv",
    "method": "git",
    "tags": ["csv", "parsing", "stringify", "library"],
    "description": "Library for parsing, stringifying, reading, and writing CSV (comma separated value) files",
    "license": "MIT",
	"web": "https://github.com/achesak/nim-csv"
  },

  {
    "name": "geonames",
    "url": "git://github.com/achesak/nim-geonames",
    "method": "git",
    "tags": ["library", "wrapper", "geography"],
    "description": "GeoNames API wrapper",
    "license": "MIT",
	"web": "https://github.com/achesak/nim-geonames"
  },

  {
    "name": "gravatar",
    "url": "git://github.com/achesak/nim-gravatar",
    "method": "git",
    "tags": ["library", "wrapper", "gravatar"],
    "description": "Gravatar API wrapper",
    "license": "MIT",
	"web": "https://github.com/achesak/nim-gravatar"
  },

  {
    "name": "coverartarchive",
    "url": "git://github.com/achesak/nim-coverartarchive",
    "method": "git",
    "tags": ["library", "wrapper", "cover art", "music", "metadata"],
    "description": "Cover Art Archive API wrapper",
    "license": "MIT",
	"web": "http://github.com/achesak/nim-coverartarchive"
  },

  {
    "name": "nim-ogg",
    "url": "https://bitbucket.org/BitPuffin/nim-ogg",
    "method": "hg",
    "tags": ["library", "wrapper", "binding", "audio", "sound", "video", "metadata", "media"],
    "description": "Binding to libogg",
    "license": "CC0"
  },

  {
    "name": "nim-vorbis",
    "url": "https://bitbucket.org/BitPuffin/nim-vorbis",
    "method": "hg",
    "tags": ["library", "wrapper", "binding", "audio", "sound", "metadata", "media"],
    "description": "Binding to libvorbis",
    "license": "CC0"
  },

  {
    "name": "nim-portaudio",
    "url": "https://bitbucket.org/BitPuffin/nim-portaudio",
    "method": "hg",
    "tags": ["library", "wrapper", "binding", "audio", "sound", "media", "io"],
    "description": "Binding to portaudio",
    "license": "CC0"
  },

  {
    "name": "commandeer",
    "url": "git://github.com/fenekku/commandeer",
    "method": "git",
    "tags": ["library", "commandline", "arguments", "switches", "parsing", "options"],
    "description": "Provides a small command line parsing DSL (domain specific language)",
    "license": "MIT",
    "web": "https://github.com/fenekku/commandeer"
  },

  {
    "name": "scrypt.nim",
    "url": "https://bitbucket.org/BitPuffin/scrypt.nim",
    "method": "hg",
    "tags": ["library", "wrapper", "binding", "crypto", "cryptography", "hash", "password", "security"],
    "description": "Binding and utilities for scrypt",
    "license": "CC0"
  },

  {
    "name": "bloom",
    "url": "git://github.com/boydgreenfield/nimrod-bloom/",
    "method": "git",
    "tags": ["Bloom filter", "Bloom", "probabilistic", "data structure", "set membership", "MurmurHash", "MurmurHash3"],
    "description": "Efficient Bloom filter implementation in Nimrod using MurmurHash3.",
    "license": "MIT",
    "web": "https://www.github.com/boydgreenfield/nimrod-bloom/"
  },

  {
    "name": "awesome_rmdir",
    "url": "git://github.com/gradha/awesome_rmdir/",
    "method": "git",
    "tags": ["rmdir", "awesome", "commandline"],
    "description": "Command to remove acceptably empty directories.",
    "license": "MIT",
    "web": "https://github.com/gradha/awesome_rmdir/"
  },

  {
    "name": "nimalpm",
    "url": "git://github.com/barcharcraz/nimalpm/",
    "method": "git",
    "tags": ["alpm", "wrapper", "binding", "library"],
    "description": "A nimrod wrapper for libalpm",
    "license": "GPLv2",
    "web": "https://www.github.com/barcharcraz/nimalpm/"
  },

  {
    "name": "nimlibpng",
    "url":"git://github.com/barcharcraz/nimlibpng",
    "method": "git",
    "tags": ["png", "wrapper", "library", "libpng", "image"],
    "description": "Nimrod wrapper for the libpng library",
    "license": "libpng",
    "web": "https://github.com/barcharcraz/nimlibpng"
  },

  {
    "name":"sdl2",
    "url":"git://github.com/nim-lang/sdl2",
    "method":"git",
    "tags":["wrapper","media","audio","video"],
    "description":"Wrapper for SDL 2.x",
    "license":"MIT",
    "web":"https://github.com/nim-lang/sdl2"
  },

  {
    "name":"assimp",
    "url":"git://github.com/barcharcraz/nim-assimp",
    "method":"git",
    "tags":["wrapper","media","mesh","import","game"],
    "description":"Wrapper for the assimp library",
    "license":"MIT",
    "web":"https://github.com/barcharcraz/nim-assimp"
  },
  {
    "name":"freeimage",
    "url":"git://github.com/barcharcraz/nim-freeimage",
    "method":"git",
    "tags":["wrapper","media","image","import","game"],
    "description":"Wrapper for the FreeImage library",
    "license":"MIT",
    "web":"https://github.com/barcharcraz/nim-freeimage"
  },
  {
    "name": "bcrypt",
    "url": "git://github.com/ithkuil/bcryptnim/",
    "method": "git",
    "tags": ["hash", "crypto", "password", "bcrypt", "library"],
    "description": "Wraps the bcrypt (blowfish) library for creating encrypted hashes (useful for passwords)",
    "license": "BSD",
    "web": "https://www.github.com/ithkuil/bcryptnim/"
  },
  {
    "name": "opencl",
    "url": "git://github.com/nim-lang/opencl",
    "method": "git",
    "tags": ["library"],
    "description": "Low-level wrapper for OpenCL",
    "license": "MIT",
    "web": "https://github.com/nim-lang/opencl"
  },
  {
    "name": "DevIL",
    "url": "git://github.com/Varriount/DevIL",
    "method": "git",
    "tags": ["image", "library", "graphics", "wrapper"],
    "description": "Wrapper for the DevIL image library",
    "license": "MIT",
    "web": "https://github.com/Varriount/DevIL"
  },
  {
    "name":"signals",
    "url":"git://github.com/fowlmouth/signals.nim",
    "method":"git",
    "tags":["event-based","observer pattern","library"],
    "description":"Signals/slots library.",
    "license":"MIT",
    "web":"https://github.com/fowlmouth/signals.nim"
  },
  {
    "name": "number_files",
    "url": "git://github.com/gradha/number_files/",
    "method": "git",
    "tags": ["rename", "filename", "finder"],
    "description": "Command to add counter suffix/prefix to a list of files.",
    "license": "MIT",
    "web": "https://github.com/gradha/number_files/"
  },
  {
    "name": "redissessions",
    "url": "git://github.com/ithkuil/redissessions/",
    "method": "git",
    "tags": ["jester", "sessions", "redis"],
    "description": "Redis-backed sessions for jester",
    "license": "MIT",
    "web": "https://github.com/ithkuil/redissessions/"
  },
  {
    "name":"horde3d",
    "url":"git://github.com/fowlmouth/horde3d",
    "method":"git",
    "tags":["graphics","3d","rendering","wrapper"],
    "description":"Wrapper for Horde3D, a small open source 3D rendering engine.",
    "license":"WTFPL",
    "web":"https://github.com/fowlmouth/horde3d"
  },
  {
    "name":"mongo",
    "url":"git://github.com/nim-lang/mongo",
    "method":"git",
    "tags":["library","wrapper","database"],
    "description":"Bindings and a high-level interface for MongoDB",
    "license":"MIT",
    "web":"https://github.com/nim-lang/mongo"
  },
  {
   "name":"allegro5",
   "url":"git://github.com/fowlmouth/allegro5",
   "method":"git",
   "tags":["wrapper","graphics","games","opengl","audio"],
   "description":"Wrapper for Allegro version 5.X",
   "license":"MIT",
   "web":"https://github.com/fowlmouth/allegro5"
  },
  {
    "name":"physfs",
    "url":"git://github.com/fowlmouth/physfs",
    "method":"git",
    "tags":["wrapper","filesystem","archives"],
    "description":"A library to provide abstract access to various archives.",
    "license":"WTFPL",
    "web":"https://github.com/fowlmouth/physfs"
  },
  {
    "name":"shoco",
    "url":"https://github.com/onionhammer/shoconim.git",
    "method":"git",
    "tags":["compression","shoco"],
    "description":"A fast compressor for short strings",
    "license": "MIT",
    "web":"https://github.com/onionhammer/shoconim"
  },
  {
    "name":"murmur3",
    "url":"git://github.com/boydgreenfield/nimrod-murmur/",
    "method":"git",
    "tags":["MurmurHash","MurmurHash3", "murmur", "hash", "hashing"],
    "description":"A simple MurmurHash3 wrapper for Nimrod",
    "license": "MIT",
    "web":"https://github.com/boydgreenfield/nimrod-murmur/"
  },
  {
    "name":"hex",
    "url":"https://github.com/esbullington/nimrod-hex",
    "method":"git",
    "tags":["hex","encoding"],
    "description":"A simple hex package for Nimrod",
    "license": "MIT",
    "web":"https://github.com/esbullington/nimrod-hex"
  },
  {
    "name":"strfmt",
    "url": "https://bitbucket.org/lyro/strfmt",
    "method": "hg",
    "tags":["library"],
    "description":"A string formatting library inspired by Python's `format`.",
    "license": "MIT",
	"web": "https://lyro.bitbucket.org/strfmt"
  },
  {
    "name":"jade-nim",
    "url":"git://github.com/idlewan/jade-nim",
    "method":"git",
    "tags":["template","jade","web","dsl","html"],
    "description":"Compiles jade templates to Nimrod procedures.",
    "license": "MIT",
    "web":"https://github.com/idlewan/jade-nim"
  },
  {
    "name":"gh_nimrod_doc_pages",
    "url": "git://github.com/gradha/gh_nimrod_doc_pages",
    "method": "git",
    "tags":["commandline", "web", "automation", "documentation"],
    "description":"Generates a GitHub documentation website for Nimrod projects.",
    "license": "MIT",
    "web": "http://gradha.github.io/gh_nimrod_doc_pages/"
  },
  {
    "name":"midnight_dynamite",
    "url": "git://github.com/gradha/midnight_dynamite",
    "method": "git",
    "tags":["wrapper", "library", "html", "markdown", "md"],
    "description":"Wrapper for the markdown rendering hoedown library",
    "license": "MIT",
    "web": "http://gradha.github.io/midnight_dynamite/"
  },
  {
    "name": "rsvg",
    "url": "git://github.com/def-/rsvg",
    "method": "git",
    "tags": ["wrapper", "library", "graphics"],
    "description": "Wrapper for librsvg, a Scalable Vector Graphics (SVG) rendering library",
    "license": "MIT",
    "web": "https://github.com/def-/rsvg"
  },
  {
    "name": "emerald",
    "url": "git://github.com/flyx/emerald",
    "method": "git",
    "tags": ["dsl", "html", "template", "web"],
    "description": "macro-based HTML templating engine",
    "license": "WTFPL",
    "web": "https://github.com/flyx/emerald"
  },
  {
    "name": "vectors",
    "url": "git://github.com/blamestross/nimrod-vectors",
    "method": "git",
    "tags": ["math", "vectors","library"],
    "description": "Simple multidimensional vector math",
    "license": "MIT",
    "web": "https://github.com/blamestross/nimrod-vectors"
  },
  {
    "name": "bitarray",
    "url": "git://github.com/refgenomics/nimrod-bitarray/",
    "method": "git",
    "tags": ["Bit arrays", "Bit sets", "Bit vectors", "Data structures"],
    "description": "mmap-backed bitarray implementation in Nimrod..",
    "license": "MIT",
    "web": "https://www.github.com/refgenomics/nimrod-bitarray/"
  },
  {
    "name": "appdirs",
    "url": "git://github.com/MrJohz/appdirs",
    "method": "git",
    "tags": ["utility", "filesystem"],
    "description": "A utility library to find the directory you need to app in.",
    "license": "MIT",
    "web": "https://github.com/MrJohz/appdirs"
  },
  {
      "name": "nim-sndfile",
      "url": "git://github.com/julienaubert/nim-sndfile",
      "method": "git",
      "tags": ["audio", "wav", "wrapper", "libsndfile"],
      "description": "A wrapper of libsndfile",
      "license": "MIT",
      "web": "https://github.com/julienaubert/nim-sndfile"
  },
  {
    "name": "bigints",
    "url": "git://github.com/def-/bigints",
    "method": "git",
    "tags": ["math", "library", "numbers"],
    "description": "Arbitrary-precision integers",
    "license": "MIT",
    "web": "https://github.com/def-/bigints"
  },
  {
    "name": "iterutils",
    "url": "git://github.com/def-/iterutils",
    "method": "git",
    "tags": ["library", "iterators"],
    "description": "Functional operations for iterators and slices, similar to sequtils",
    "license": "MIT",
    "web": "https://github.com/def-/iterutils"
  },
  {
    "name": "hastyscribe",
    "url": "git://github.com/h3rald/hastyscribe",
    "method": "git",
    "tags": ["markdown", "html", "publishing"],
    "description": "Self-contained markdown compiler generating self-contained HTML documents",
    "license": "MIT",
    "web": "https://h3rald.com/hastyscribe"
  },
  {
    "name": "nim-nanomsg",
    "url": "git://github.com/def-/nim-nanomsg",
    "method": "git",
    "tags": ["library", "wrapper", "networking"],
    "description": "Wrapper for the nanomsg socket library that provides several common communication patterns",
    "license": "MIT",
    "web": "https://github.com/def-/nim-nanomsg"
  },
  {
    "name": "directnimrod",
    "url": "https://bitbucket.org/barcharcraz/directnimrod",
    "method": "git",
    "tags": ["library", "wrapper", "graphics", "windows"],
    "description": "Wrapper for microsoft's DirectX libraries",
    "license": "MS-PL",
    "web": "https://bitbucket.org/barcharcraz/directnimrod"
  },
  {
    "name": "imghdr",
    "url": "git://github.com/achesak/nim-imghdr",
    "method": "git",
    "tags": ["image", "formats", "files"],
    "description": "Library for detecting the format of an image",
    "license": "MIT",
    "web": "https://github.com/achesak/nim-imghdr"
  },
  {
    "name": "csv2json",
    "url": "git://github.com/achesak/nim-csv2json",
    "method": "git",
    "tags": ["csv", "json"],
    "description": "Convert CSV files to JSON",
    "license": "MIT",
    "web": "https://github.com/achesak/nim-csv2json"
  },
  {
    "name": "vecmath",
    "url": "git://github.com/barcharcraz/vecmath",
    "method": "git",
    "tags": ["library", "math", "vector"],
    "description": "various vector maths utils for nimrod",
    "license": "MIT",
    "web": "https://github.com/barcharcraz/vecmath"
  },
  {
    "name": "lazy_rest",
    "url": "git://github.com/gradha/lazy_rest",
    "method": "git",
    "tags": ["library", "rst", "rest", "text", "html"],
    "description": "Simple reST HTML generation with some extras.",
    "license": "MIT",
    "web": "https://github.com/gradha/lazy_rest"
  },
  {
    "name": "Phosphor",
    "url": "git://github.com/barcharcraz/Phosphor",
    "method": "git",
    "tags": ["library", "opengl", "graphics"],
    "description": "eaiser use of OpenGL and GLSL shaders",
    "license": "MIT",
    "web": "https://github.com/barcharcraz/Phosphor"
  },
  {
    "name": "colorsys",
    "url": "git://github.com/achesak/nim-colorsys",
    "method": "git",
    "tags": ["library", "colors", "rgb", "yiq", "hls", "hsv"],
    "description": "Convert between RGB, YIQ, HLS, and HSV color systems.",
    "license": "MIT",
    "web": "https://github.com/achesak/nim-colorsys"
  },
  {
    "name": "pythonfile",
    "url": "git://github.com/achesak/nim-pythonfile",
    "method": "git",
    "tags": ["library", "python", "files", "file"],
    "description": "Wrapper of the file procedures to provide an interface as similar as possible to that of Python",
    "license": "MIT",
    "web": "https://github.com/achesak/nim-pythonfile"
  },
  {
    "name": "sndhdr",
    "url": "git://github.com/achesak/nim-sndhdr",
    "method": "git",
    "tags": ["library", "formats", "files", "sound", "audio"],
    "description": "Library for detecting the format of a sound file",
    "license": "MIT",
    "web": "https://github.com/achesak/nim-sndhdr"
  },
  {
    "name": "irc",
    "url": "git://github.com/nim-lang/irc",
    "method": "git",
    "tags": ["library", "irc", "network"],
    "description": "Implements a simple IRC client.",
    "license": "MIT",
    "web": "https://github.com/nim-lang/irc"
  },
  {
    "name": "random",
    "url": "git://github.com/BlaXpirit/nim-random",
    "method": "git",
    "tags": ["library", "algorithms", "random"],
    "description": "Pseudo-random number generation library inspired by Python",
    "license": "MIT",
    "web": "https://github.com/BlaXpirit/nim-random"
  },
  {
    "name": "zmq",
    "url": "git://github.com/nim-lang/nim-zmq",
    "method": "git",
    "tags": ["library", "wrapper", "zeromq", "messaging", "queue"],
    "description": "ZeroMQ 4 wrapper",
    "license": "MIT",
    "web": "https://github.com/nim-lang/nim-zmq"
  },
  {
    "name": "uuid",
    "url": "git://github.com/idlewan/nim-uuid",
    "method": "git",
    "tags": ["library", "wrapper", "uuid"],
    "description": "UUID wrapper",
    "license": "MIT",
    "web": "https://github.com/idlewan/nim-uuid"
  },
  {
    "name": "robotparser",
    "url": "git://github.com/achesak/nim-robotparser",
    "method": "git",
    "tags": ["library", "useragent", "robots", "robot.txt"],
    "description": "Determine if a useragent can access a URL using robots.txt",
    "license": "MIT",
    "web": "https://github.com/achesak/nim-robotparser"
  },
  {
    "name": "epub",
    "url": "git://github.com/achesak/nim-epub",
    "method": "git",
    "tags": ["library", "epub", "e-book"],
    "description": "Module for working with EPUB e-book files",
    "license": "MIT",
    "web": "https://github.com/achesak/nim-epub"
  },
  {
    "name": "hashids",
    "url": "git://github.com/achesak/nim-hashids",
    "method": "git",
    "tags": ["library", "hashids"],
    "description": "Nim implementation of Hashids",
    "license": "MIT",
    "web": "https://github.com/achesak/nim-hashids"
  },
  {
    "name": "openssl_evp",
    "url": "git://github.com/cowboy-coders/nim-openssl-evp",
    "method": "git",
    "tags": ["library", "crypto", "openssl"],
    "description": "Wrapper for OpenSSL's EVP interface",
    "license": "OpenSSL License and SSLeay License",
    "web": "https://github.com/cowboy-coders/nim-openssl-evp"
  },
  {
    "name": "monad",
    "url": "git://github.com/superfunc/monad",
    "method": "git",
    "tags": ["library", "functional", "monad", "functor"],
    "description": "basic monadic data types for Nim",
    "license": "BSD3",
    "web": "https://github.com/superfunc/monad"
  },
  {
    "name": "eternity",
    "url": "git://github.com/hiteshjasani/nim-eternity",
    "method": "git",
    "tags": ["library", "time", "format"],
    "description": "Humanize elapsed time",
    "license": "MIT",
    "web": "https://github.com/hiteshjasani/nim-eternity"
  },
  {
    "name": "gmp",
    "url": "https://github.com/FedeOmoto/nim-gmp",
    "method": "git",
    "tags": ["library", "bignum", "numbers", "math"],
    "description": "wrapper for the GNU multiple precision arithmetic library (GMP)",
    "license": "LGPLv3 or GPLv2",
    "web": "https://github.com/FedeOmoto/nim-gmp"
  },
  {
    "name": "ludens",
    "url": "git://github.com/rnentjes/nim-ludens",
    "method": "git",
    "tags": ["library", "game", "opengl", "sfml"],
    "description": "Little game library using opengl and sfml",
    "license": "MIT",
    "web": "https://github.com/rnentjes/nim-ludens"
  },
  {
    "name": "ffbookmarks",
    "url": "git://github.com/achesak/nim-ffbookmarks",
    "method": "git",
    "tags": ["firefox", "bookmarks", "library"],
    "description": "Nim module for working with Firefox bookmarks",
    "license": "MIT",
    "web": "https://github.com/achesak/nim-ffbookmarks"
  },
  {
    "name": "moustachu",
    "url": "https://github.com/fenekku/moustachu.git",
    "method": "git",
    "tags": ["web", "html", "template", "mustache"],
    "description": "Mustache templating for Nim.",
    "license": "MIT",
    "web": "https://github.com/fenekku/moustachu"
  },
  {
    "name": "easy-bcrypt",
    "url": "https://github.com/flaviut/easy-bcrypt.git",
    "method": "git",
    "tags": ["hash", "crypto", "password", "bcrypt"],
    "description": "simple wrapper providing a convenient interface for the bcrypt password hashing algorithm",
    "license": "CC0",
    "web": "https://github.com/flaviut/easy-bcrypt/blob/master/easy-bcrypt.nimble"
  },
  {
    "name": "nim-libclang",
    "url": "https://github.com/cowboy-coders/nim-libclang.git",
    "method": "git",
    "tags": ["wrapper", "bindings", "clang"],
    "description": "wrapper for libclang (the C-interface of the clang LLVM frontend)",
    "license": "MIT",
    "web": "https://github.com/cowboy-coders/nim-libclang"
  },
  {
    "name": "nimqml",
    "url": "git://github.com/filcuc/nimqml",
    "method": "git",
    "tags": ["Qt", "Qml", "UI", "GUI"],
    "description": "Qt Qml bindings",
    "license": "GPLv3",
    "web": "https://github.com/filcuc/nimqml"
  },
  {
    "name": "XPLM-Nim",
    "url": "git://github.com/jpoirier/XPLM-Nim",
    "method": "git",
    "tags": ["X-Plane", "XPLM", "Plugin", "SDK"],
    "description": "X-Plane XPLM SDK wrapper",
    "license": "BSD",
    "web": "https://github.com/jpoirier/XPLM-Nim"
  },
  {
    "name": "csfml",
    "url": "git://github.com/BlaXpirit/nim-csfml",
    "method": "git",
    "tags": ["sfml", "binding", "game", "media", "library", "opengl"],
    "description": "Bindings for Simple and Fast Multimedia Library (through CSFML)",
    "license": "zlib",
    "web": "https://github.com/BlaXpirit/nim-csfml"
  },
  {
    "name": "optional_t",
    "url": "git://github.com/flaviut/optional_t",
    "method": "git",
    "tags": ["option", "functional"],
    "description": "Basic Option[T] library",
    "license": "MIT",
    "web": "https://github.com/flaviut/optional_t"
  },
  {
    "name": "nimrtlsdr",
    "url": "git://github.com/jpoirier/nimrtlsdr",
    "method": "git",
    "tags": ["rtl-sdr", "wrapper", "bindings", "rtlsdr"],
    "description": "A Nim wrapper for librtlsdr",
    "license": "BSD",
    "web": "https://github.com/jpoirier/nimrtlsdr"
  },
  {
    "name": "lapp",
    "url": "https://gitlab.3dicc.com/gokr/lapp.git",
    "method": "git",
    "tags": ["args", "cmd", "opt", "parse", "parsing"],
    "description": "Opt parser using synopsis as specification, ported from Lua.",
    "license": "MIT",
    "web": "https://gitlab.3dicc.com/gokr/lapp"
  },
  {
    "name": "blimp",
    "url": "https://gitlab.3dicc.com/gokr/blimp.git",
    "method": "git",
    "tags": ["app", "binary", "utility", "git", "git-fat"],
    "description": "Utility that helps with big files in git, very similar to git-fat, s3annnex etc.",
    "license": "MIT",
    "web": "https://gitlab.3dicc.com/gokr/blimp"
  },
  {
    "name": "parsetoml",
    "url": "https://github.com/ziotom78/parsetoml.git",
    "method": "git",
    "tags": ["library", "nim"],
    "description": "Library for parsing TOML files.",
    "license": "MIT",
    "web": "https://github.com/ziotom78/parsetoml"
  },
  {
    "name": "compiler",
    "url": "https://github.com/Araq/Nim.git",
    "method": "git",
    "tags": ["library", "nim"],
    "description": "Compiler package providing the compiler sources as a library.",
    "license": "MIT",
    "web": "https://github.com/Araq/Nim"
  },
  {
    "name": "nre",
    "url": "https://github.com/flaviut/nre.git",
    "method": "git",
    "tags": ["library", "pcre", "regex"],
    "description": "A better regular expression library",
    "license": "MIT",
    "web": "https://github.com/flaviut/nre"
  },
  {
    "name": "docopt",
    "url": "git://github.com/docopt/docopt.nim",
    "method": "git",
    "tags": ["commandline", "arguments", "parsing", "library"],
    "description": "Command-line args parser based on Usage message",
    "license": "MIT",
    "web": "https://github.com/docopt/docopt.nim"
  },
  {
    "name": "bpg",
    "url": "git://github.com/def-/nim-bpg.git",
    "method": "git",
    "tags": ["image", "library", "wrapper"],
    "description": "BPG (Better Portable Graphics) for Nim",
    "license": "MIT",
    "web": "https://github.com/def-/nim-bpg"
  },
  {
    "name": "io-spacenav",
    "url": "git://github.com/nimious/io-spacenav.git",
    "method": "git",
    "tags": ["binding", "3dx", "3dconnexion", "libspnav", "spacenav", "spacemouse", "spacepilot", "spacenavigator"],
    "description": "Bindings for libspnav, the free 3Dconnexion device driver",
    "license": "MIT",
    "web": "https://github.com/nimious/io-spacenav"
  },
  {
    "name": "optionals",
    "url": "https://github.com/MasonMcGill/optionals.git",
    "method": "git",
    "tags": ["library", "option", "optional", "maybe"],
    "description": "Option types",
    "license": "MIT",
    "web": "https://github.com/MasonMcGill/optionals"
  },
  {
    "name": "tuples",
    "url": "https://github.com/MasonMcGill/tuples.git",
    "method": "git",
    "tags": ["library", "tuple", "metaprogramming"],
    "description": "Tuple manipulation utilities",
    "license": "MIT",
    "web": "https://github.com/MasonMcGill/optionals"
  },
  {
    "name": "fuse",
    "url": "https://github.com/akiradeveloper/nim-fuse.git",
    "method": "git",
    "tags": ["fuse", "library", "wrapper"],
    "description": "A FUSE binding for Nim",
    "license": "MIT",
    "web": "https://github.com/akiradeveloper/nim-fuse"
  },
  {
    "name": "brainfuck",
    "url": "https://github.com/def-/nim-brainfuck.git",
    "method": "git",
    "tags": ["library", "binary", "app", "interpreter", "compiler", "language"],
    "description": "A brainfuck interpreter and compiler",
    "license": "MIT",
    "web": "https://github.com/def-/nim-brainfuck"
  },
  {
    "name": "nimsuggest",
    "url": "https://github.com/nim-lang/nimsuggest.git",
    "method": "git",
    "tags": ["binary", "app", "suggest", "compiler", "autocomplete", "nim"],
    "description": "Tool for providing auto completion data for Nim source code.",
    "license": "MIT",
    "web": "https://github.com/nim-lang/nimsuggest"
  },
  {
    "name": "jwt",
    "url": "https://github.com/ekarlso/nim-jwt.git",
    "method": "git",
    "tags": ["library", "crypto", "hash"],
    "description": "JSON Web Tokens for Nim",
    "license": "MIT",
    "web": "https://github.com/ekarlso/nim-jwt"
  },
  {
    "name": "pythonpathlib",
    "url": "git://github.com/achesak/nim-pythonpathlib.git",
    "method": "git",
    "tags": ["path", "directory", "python", "library"],
    "description": "Module for working with paths that is as similar as possible to Python's pathlib",
    "license": "MIT",
    "web": "https://github.com/achesak/nim-pythonpathlib"
  },
  {
    "name": "RingBuffer",
    "url": "git@github.com:megawac/RingBuffer.nim.git",
    "method": "git",
    "tags": ["sequence", "seq", "circular", "ring", "buffer"],
    "description": "Circular buffer implementation",
    "license": "MIT",
    "web": "https://github.com/megawac/RingBuffer.nim"
  },
  {
    "name": "nimrat",
    "url": "git://github.com/apense/nimrat",
    "method": "git",
    "tags": ["library","math","numbers"],
    "description": "Module for working with rational numbers (fractions)",
    "license": "MIT",
    "web": "https://github.com/apense/nimrat"
  },
  {
    "name": "io-isense",
    "url": "git://github.com/nimious/io-isense.git",
    "method": "git",
    "tags": ["binding", "isense", "intersense", "inertiacube", "intertrax", "microtrax", "thales", "tracking", "sensor"],
    "description": "Bindings for the InterSense SDK",
    "license": "MIT",
    "web": "https://github.com/nimious/io-isense"
  },
  {
    "name": "io-usb",
    "url": "git://github.com/nimious/io-usb.git",
    "method": "git",
    "tags": ["binding", "usb", "libusb"],
    "description": "Bindings for libusb, the cross-platform user library to access USB devices.",
    "license": "MIT",
    "web": "https://github.com/nimious/io-usb"
  },
  {
    "name": "nimcfitsio",
    "url": "https://github.com/ziotom78/nimcfitsio.git",
    "method": "git",
    "tags": ["library", "binding", "cfitsio", "fits", "io"],
    "description": "Bindings for CFITSIO, a library to read/write FITSIO images and tables.",
    "license": "MIT",
    "web": "https://github.com/ziotom78/nimcfitsio"
  },
  {
   "name":"glossolalia",
   "url":"git://github.com/fowlmouth/glossolalia",
   "method":"git",
   "tags":["parser","peg"],
   "description":"A DSL for quickly writing parsers",
   "license":"CC0",
   "web":"https://github.com/fowlmouth/glossolalia"
  },
  {
   "name":"entoody",
   "url":"https://bitbucket.org/fowlmouth/entoody",
   "method":"git",
   "tags":["component","entity","composition"],
   "description":"A component/entity system",
   "license":"CC0",
   "web":"https://bitbucket.org/fowlmouth/entoody"
  },
  {
    "name": "msgpack",
    "url": "https://github.com/akiradeveloper/msgpack-nim.git",
    "method": "git",
    "tags": ["msgpack", "library", "serialization"],
    "description": "A MessagePack binding for Nim",
    "license": "MIT",
    "web": "https://github.com/akiradeveloper/msgpack-nim"
  },
  {
    "name": "osinfo",
    "url": "https://github.com/nim-lang/osinfo.git",
    "method": "git",
    "tags": ["os", "library", "info"],
    "description": "Modules providing information about the OS.",
    "license": "MIT",
    "web": "https://github.com/nim-lang/osinfo"
  },
  {
    "name": "io-myo",
    "url": "git://github.com/nimious/io-myo.git",
    "method": "git",
    "tags": ["binding", "myo", "thalmic", "armband", "gesture"],
    "description": "Bindings for the Thalmic Labs Myo gesture control armband SDK.",
    "license": "MIT",
    "web": "https://github.com/nimious/io-myo"
  },
  {
    "name": "io-oculus",
    "url": "git://github.com/nimious/io-oculus.git",
    "method": "git",
    "tags": ["binding", "oculus", "rift", "vr", "libovr", "ovr", "dk1", "dk2", "gearvr"],
    "description": "Bindings for the Oculus VR SDK.",
    "license": "MIT",
    "web": "https://github.com/nimious/io-oculus"
  },
  {
    "name": "closure_compiler",
    "url": "git://github.com/yglukhov/closure_compiler.git",
    "method": "git",
    "tags": ["binding", "closure", "compiler", "javascript"],
    "description": "Bindings for Closure Compiler web API.",
    "license": "MIT",
    "web": "https://github.com/yglukhov/closure_compiler"
  },
  {
    "name": "io-serialport",
    "url": "git://github.com/nimious/io-serialport.git",
    "method": "git",
    "tags": ["binding", "libserialport", "serial", "communication"],
    "description": "Bindings for libserialport, the cross-platform serial communication library.",
    "license": "MIT",
    "web": "https://github.com/nimious/io-serialport"
  },
  {
    "name": "beanstalkd",
    "url": "git://github.com/tormaroe/beanstalkd.nim.git",
    "method": "git",
    "tags": ["library", "queue", "messaging"],
    "description": "A beanstalkd work queue client library.",
    "license": "MIT",
    "web": "https://github.com/tormaroe/beanstalkd.nim"
  },
  {
    "name": "wiki2text",
    "url": "git://github.com/rspeer/wiki2text.git",
    "method": "git",
    "tags": ["nlp", "wiki", "xml", "text"],
    "description": "Quickly extracts natural-language text from a MediaWiki XML file.",
    "license": "MIT",
    "web": "https://github.com/rspeer/wiki2text"
  },
  {
    "name": "qt5_qtsql",
    "url": "https://github.com/philip-wernersbach/nim-qt5_qtsql.git",
    "method": "git",
    "tags": ["library", "wrapper", "database", "qt", "qt5", "qtsql", "sqlite", "postgres", "mysql"],
    "description": "Binding for Qt 5's Qt SQL library that integrates with the features of the Nim language. Uses one API for multiple database engines.",
    "license": "MIT",
    "web": "https://github.com/philip-wernersbach/nim-qt5_qtsql"
  },
  {
    "name": "orient",
    "url": "https://github.com/philip-wernersbach/nim-orient",
    "method": "git",
    "tags": ["library", "wrapper", "database", "orientdb", "pure"],
    "description": "OrientDB driver written in pure Nim, uses the OrientDB 2.0 Binary Protocol with Binary Serialization.",
    "license": "MPL",
    "web": "https://github.com/philip-wernersbach/nim-orient"
  },
  {
    "name": "syslog",
    "url": "https://github.com/FedericoCeratto/nim-syslog",
    "method": "git",
    "tags": ["library", "pure"],
    "description": "Syslog module.",
    "license": "LGPLv3",
    "web": "https://github.com/FedericoCeratto/nim-syslog"
  },
  {
    "name": "nimes",
    "url": "https://github.com/def-/nimes",
    "method": "git",
    "tags": ["emulator", "nes", "game", "sdl", "javascript"],
    "description": "NES emulator using SDL2, also compiles to JavaScript with emscripten.",
    "license": "MPL",
    "web": "https://github.com/def-/nimes"
  },
  {
    "name": "syscall",
    "url": "https://github.com/def-/nim-syscall",
    "method": "git",
    "tags": ["library"],
    "description": "Raw system calls for Nim",
    "license": "MPL",
    "web": "https://github.com/def-/nim-syscall"
  },
  {
    "name": "jnim",
    "url": "https://github.com/yglukhov/jnim",
    "method": "git",
    "tags": ["library", "java", "jvm", "bridge", "bindings"],
    "description": "Nim - Java bridge",
    "license": "MIT",
    "web": "https://github.com/yglukhov/jnim"
  },
  {
    "name": "nimPDF",
    "url": "https://github.com/jangko/nimpdf",
    "method": "git",
    "tags": ["library", "PDF", "document"],
    "description": "library for generating PDF files",
    "license": "MIT",
    "web": "https://github.com/jangko/nimpdf"
  },
  {
    "name": "LLVM",
    "url": "https://github.com/FedeOmoto/llvm",
    "method": "git",
    "tags": ["LLVM", "bindings", "wrapper"],
    "description": "LLVM bindings for the Nim language.",
    "license": "MIT",
    "web": "https://github.com/FedeOmoto/llvm"
  },
  {
    "name": "nshout",
    "url": "https://github.com/Senketsu/nshout",
    "method": "git",
    "tags": ["library", "shouter", "libshout","wrapper","bindings","audio","web"],
    "description": "Nim bindings for libshout",
    "license": "MIT",
    "web": "https://github.com/Senketsu/nshout"
  },
  {
    "name": "nuuid",
    "url": "https://github.com/wheineman/nim-only-uuid",
    "method": "git",
    "tags": ["library", "uuid", "guid"],
    "description": "A Nim source only UUID generator",
    "license": "MIT",
    "web": "https://github.com/wheineman/nim-only-uuid"
  },
  {
    "name": "fftw3",
    "url": "https://github.com/ziotom78/nimfftw3",
    "method": "git",
    "tags": ["library", "nim", "math", "fft"],
    "description": "Bindings to the FFTW library",
    "license": "MIT",
    "web": "https://github.com/ziotom78/nimfftw3"
  },
  {
    "name": "nrpl",
    "url": "https://github.com/wheineman/nrpl",
    "method": "git",
    "tags": ["REPL", "application"],
    "description": "A rudimentary Nim REPL",
    "license": "MIT",
    "web": "https://github.com/wheineman/nrpl"
  },
  {
    "name": "nim-geocoding",
    "url": "https://github.com/saratchandra92/nim-geocoding",
    "method": "git",
    "tags": ["library", "geocoding", "maps"],
    "description": "A simple library for Google Maps Geocoding API",
    "license": "MIT",
    "web": "https://github.com/saratchandra92/nim-geocoding"
  },
  {
    "name": "io-gles",
    "url": "git://github.com/nimious/io-gles.git",
    "method": "git",
    "tags": ["binding", "khronos", "gles", "opengl es"],
    "description": "Bindings for OpenGL ES, the embedded 3D graphics library.",
    "license": "MIT",
    "web": "https://github.com/nimious/io-gles"
  },
  {
    "name": "io-egl",
    "url": "git://github.com/nimious/io-egl.git",
    "method": "git",
    "tags": ["binding", "khronos", "egl", "opengl", "opengl es", "openvg"],
    "description": "Bindings for EGL, the native platform interface for rendering APIs.",
    "license": "MIT",
    "web": "https://github.com/nimious/io-egl"
  },
  {
    "name": "io-sixense",
    "url": "git://github.com/nimious/io-sixense.git",
    "method": "git",
    "tags": ["binding", "sixense", "razer hydra", "stem system", "vr"],
    "description": "Bindings for the Sixense Core API.",
    "license": "MIT",
    "web": "https://github.com/nimious/io-sixense"
  },
  {
    "name": "tnetstring",
    "url": "https://mahlon@bitbucket.org/mahlon/nim-tnetstring",
    "method": "hg",
    "tags": ["tnetstring", "library", "serialization" ],
    "description": "Parsing and serializing for the TNetstring format.",
    "license": "MIT",
    "web": "http://bitbucket.org/mahlon/nim-tnetstring"
  },
  {
    "name": "msgpack4nim",
    "url": "https://github.com/jangko/msgpack4nim",
    "method": "git",
    "tags": ["msgpack", "library", "serialization", "deserialization"],
    "description": "Another MessagePack implementation written in pure nim",
    "license": "MIT",
    "web": "https://github.com/jangko/msgpack4nim"
  },
  {
    "name": "binaryheap",
    "url": "https://github.com/bluenote10/nim-heap",
    "method": "git",
    "tags": ["heap", "priority queue"],
    "description": "Simple binary heap implementation",
    "license": "MIT",
    "web": "https://github.com/bluenote10/nim-heap"
  },
  {
    "name": "stringinterpolation",
    "url": "https://github.com/bluenote10/nim-stringinterpolation",
    "method": "git",
    "tags": ["string formatting", "string interpolation"],
    "description": "String interpolation with printf syntax",
    "license": "MIT",
    "web": "https://github.com/bluenote10/nim-stringinterpolation"
  },
  {
    "name": "libovr",
    "url": "https://github.com/bluenote10/nim-ovr",
    "method": "git",
    "tags": ["Oculus Rift", "virtual reality"],
    "description": "Nim bindings for libOVR (Oculus Rift)",
    "license": "MIT",
    "web": "https://github.com/bluenote10/nim-ovr"
  },
  {
    "name": "delaunay",
    "url": "https://github.com/Nycto/DelaunayNim",
    "method": "git",
    "tags": ["delaunay", "library", "algorithms", "graph"],
    "description": "2D Delaunay triangulations",
    "license": "MIT",
    "web": "https://github.com/Nycto/DelaunayNim"
  },
  {
    "name": "linenoise",
    "url": "https://github.com/fallingduck/linenoise-nim",
    "method": "git",
    "tags": ["linenoise", "library", "wrapper", "commandline"],
    "description": "Wrapper for linenoise, a free, self-contained alternative to GNU readline.",
    "license": "BSD",
    "web": "https://github.com/fallingduck/linenoise-nim"
  },
  {
    "name": "struct",
    "url": "https://github.com/rgv151/struct.nim",
    "method": "git",
    "tags": ["struct", "library", "python", "pack", "unpack"],
    "description": "Python-like 'struct' for Nim",
    "license": "MIT",
    "web": "https://github.com/rgv151/struct.nim"
  },
  {
    "name": "uri2",
    "url": "git://github.com/achesak/nim-uri2",
    "method": "git",
    "tags": ["uri", "url", "library"],
    "description": "Nim module for better URI handling",
    "license": "MIT",
    "web": "https://github.com/achesak/nim-uri2"
  },
  {
    "name": "hmac",
    "url": "https://github.com/rgv151/hmac.nim",
    "method": "git",
    "tags": ["hmac", "authentication", "hash", "sha1", "md5"],
    "description": "HMAC-SHA1 and HMAC-MD5 hashing in Nim",
    "license": "MIT",
    "web": "https://github.com/rgv151/hmac.nim"
  },
  {
    "name": "mongrel2",
    "url": "https://mahlon@bitbucket.org/mahlon/nim-mongrel2",
    "method": "hg",
    "tags": ["mongrel2", "library", "www" ],
    "description": "Handler framework for the Mongrel2 web server.",
    "license": "MIT",
    "web": "http://bitbucket.org/mahlon/nim-mongrel2"

  },
  {
    "name": "shimsham",
    "url": "https://github.com/apense/shimsham",
    "method": "git",
    "tags": ["crypto", "hash", "hashing", "digest"],
    "description": "Hashing/Digest collection in pure Nim",
    "license": "MIT",
    "web": "https://github.com/apense/shimsham"
  },
  {
    "name": "base32",
    "url": "https://github.com/rgv151/base32.nim",
    "method": "git",
    "tags": ["base32", "encode", "decode"],
    "description": "Base32 library for Nim",
    "license": "MIT",
    "web": "https://github.com/rgv151/base32.nim"
  },
  {
    "name": "otp",
    "url": "https://github.com/rgv151/otp.nim",
    "method": "git",
    "tags": ["otp", "hotp", "totp", "time", "password", "one", "google", "authenticator"],
    "description": "One Time Password library for Nim",
    "license": "MIT",
    "web": "https://github.com/rgv151/otp.nim"
  },
  {
    "name": "q",
    "url": "https://github.com/rgv151/q.nim",
    "method": "git",
    "tags": ["css", "selector", "query", "match", "find", "html", "xml", "jquery"],
    "description": "Simple package for query HTML/XML elements using a CSS3 or jQuery-like selector syntax",
    "license": "MIT",
    "web": "https://github.com/rgv151/q.nim"
  },
  {
<<<<<<< HEAD
    "name": "bignum",
    "url": "https://github.com/FedeOmoto/bignum",
    "method": "git",
    "tags": ["bignum", "gmp", "wrapper"],
    "description": "Wrapper around the GMP bindings for the Nim language.",
    "license": "MIT",
    "web": "https://github.com/FedeOmoto/bignum"
=======
    "name": "rbtree",
    "url": "https://github.com/Nycto/RBTreeNim",
    "method": "git",
    "tags": ["tree", "binary search tree", "rbtree", "red black tree"],
    "description": "Red/Black Trees",
    "license": "MIT",
    "web": "https://github.com/Nycto/RBTreeNim"
>>>>>>> 699809db
  }
]<|MERGE_RESOLUTION|>--- conflicted
+++ resolved
@@ -1634,7 +1634,6 @@
     "web": "https://github.com/rgv151/q.nim"
   },
   {
-<<<<<<< HEAD
     "name": "bignum",
     "url": "https://github.com/FedeOmoto/bignum",
     "method": "git",
@@ -1642,7 +1641,8 @@
     "description": "Wrapper around the GMP bindings for the Nim language.",
     "license": "MIT",
     "web": "https://github.com/FedeOmoto/bignum"
-=======
+  },
+  {
     "name": "rbtree",
     "url": "https://github.com/Nycto/RBTreeNim",
     "method": "git",
@@ -1650,6 +1650,5 @@
     "description": "Red/Black Trees",
     "license": "MIT",
     "web": "https://github.com/Nycto/RBTreeNim"
->>>>>>> 699809db
   }
 ]