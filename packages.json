[
  {
    "name": "discordnim",
    "url": "https://github.com/Krognol/discordnim",
    "method": "git",
    "tags": [
      "library",
      "discord"
    ],
    "description": "Discord library for Nim",
    "license": "MIT",
    "web": "https://github.com/Krognol/discordnim"
  },
  {
    "name": "argument_parser",
    "url": "https://github.com/Xe/argument_parser/",
    "method": "git",
    "tags": [
      "library",
      "commandline",
      "arguments",
      "switches",
      "parsing"
    ],
    "description": "Provides a complex commandline parser",
    "license": "MIT",
    "web": "https://github.com/Xe/argument_parser"
  },
  {
    "name": "genieos",
    "url": "https://github.com/Araq/genieos/",
    "method": "git",
    "tags": [
      "library",
      "commandline",
      "sound",
      "recycle",
      "os"
    ],
    "description": "Too awesome procs to be included in nimrod.os module",
    "license": "MIT",
    "web": "http://github.com/Araq/genieos/"
  },
  {
    "name": "jester",
    "url": "https://github.com/dom96/jester/",
    "method": "git",
    "tags": [
      "web",
      "http",
      "framework",
      "dsl"
    ],
    "description": "A sinatra-like web framework for Nim.",
    "license": "MIT",
    "web": "https://github.com/dom96/jester"
  },
  {
    "name": "templates",
    "url": "https://github.com/onionhammer/nim-templates.git",
    "method": "git",
    "tags": [
      "web",
      "html",
      "template"
    ],
    "description": "A simple string templating library for Nim.",
    "license": "BSD",
    "web": "https://github.com/onionhammer/nim-templates"
  },
  {
    "name": "murmur",
    "url": "https://github.com/olahol/nimrod-murmur/",
    "method": "git",
    "tags": [
      "hash",
      "murmur"
    ],
    "description": "MurmurHash in pure Nim.",
    "license": "MIT",
    "web": "https://github.com/olahol/nimrod-murmur"
  },
  {
    "name": "libtcod_nim",
    "url": "https://github.com/Vladar4/libtcod_nim/",
    "method": "git",
    "tags": [
      "roguelike",
      "game",
      "library",
      "engine",
      "sdl",
      "opengl",
      "glsl"
    ],
    "description": "Wrapper of the libtcod library for the Nim language.",
    "license": "zlib",
    "web": "https://github.com/Vladar4/libtcod_nim"
  },
  {
    "name": "nimgame",
    "url": "https://github.com/Vladar4/nimgame/",
    "method": "git",
    "tags": [
      "deprecated",
      "game",
      "engine",
      "sdl"
    ],
    "description": "A simple 2D game engine for Nim language. Deprecated, use nimgame2 instead.",
    "license": "MIT",
    "web": "https://github.com/Vladar4/nimgame"
  },
  {
    "name": "nimgame2",
    "url": "https://github.com/Vladar4/nimgame2/",
    "method": "git",
    "tags": [
      "game",
      "engine",
      "sdl",
      "sdl2"
    ],
    "description": "A simple 2D game engine for Nim language.",
    "license": "MIT",
    "web": "https://github.com/Vladar4/nimgame2"
  },
  {
    "name": "sfml",
    "url": "https://github.com/fowlmouth/nimrod-sfml/",
    "method": "git",
    "tags": [
      "game",
      "library",
      "opengl"
    ],
    "description": "High level OpenGL-based Game Library",
    "license": "MIT",
    "web": "https://github.com/fowlmouth/nimrod-sfml"
  },
  {
    "name": "enet",
    "url": "https://github.com/fowlmouth/nimrod-enet/",
    "method": "git",
    "tags": [
      "game",
      "networking",
      "udp"
    ],
    "description": "Wrapper for ENet UDP networking library",
    "license": "MIT",
    "web": "https://github.com/fowlmouth/nimrod-enet"
  },
  {
    "name": "nim-locale",
    "url": "https://github.com/Amrykid/nim-locale/",
    "method": "git",
    "tags": [
      "library",
      "locale",
      "i18n",
      "localization",
      "localisation",
      "globalization"
    ],
    "description": "A simple library for localizing Nim applications.",
    "license": "MIT",
    "web": "https://github.com/Amrykid/nim-locale"
  },
  {
    "name": "fowltek",
    "url": "https://github.com/fowlmouth/nimlibs/",
    "method": "git",
    "tags": [
      "game",
      "opengl",
      "wrappers",
      "library",
      "assorted"
    ],
    "description": "A collection of reusable modules and wrappers.",
    "license": "MIT",
    "web": "https://github.com/fowlmouth/nimlibs"
  },
  {
    "name": "nake",
    "url": "https://github.com/fowlmouth/nake/",
    "method": "git",
    "tags": [
      "build",
      "automation",
      "sortof"
    ],
    "description": "make-like for Nim. Describe your builds as tasks!",
    "license": "MIT",
    "web": "https://github.com/fowlmouth/nake"
  },
  {
    "name": "nimrod-glfw",
    "url": "https://github.com/rafaelvasco/nimrod-glfw/",
    "method": "git",
    "tags": [
      "library",
      "glfw",
      "opengl",
      "windowing",
      "game"
    ],
    "description": "Nim bindings for GLFW library.",
    "license": "MIT",
    "web": "https://github.com/rafaelvasco/nimrod-glfw"
  },
  {
    "name": "chipmunk",
    "url": "https://github.com/fowlmouth/nimrod-chipmunk/",
    "method": "git",
    "tags": [
      "library",
      "physics",
      "game"
    ],
    "description": "Bindings for Chipmunk2D 6.x physics library (for backwards compatibility)",
    "license": "MIT",
    "web": "https://github.com/fowlmouth/nimrod-chipmunk"
  },
  {
    "name": "chipmunk6",
    "url": "https://github.com/fowlmouth/nimrod-chipmunk/",
    "method": "git",
    "tags": [
      "library",
      "physics",
      "game"
    ],
    "description": "Bindings for Chipmunk2D 6.x physics library",
    "license": "MIT",
    "web": "https://github.com/fowlmouth/nimrod-chipmunk"
  },
  {
    "name": "chipmunk7_demos",
    "url": "https://github.com/matkuki/chipmunk7_demos/",
    "method": "git",
    "tags": [
      "demos",
      "physics",
      "game"
    ],
    "description": "Chipmunk7 demos for Nim",
    "license": "MIT",
    "web": "https://github.com/matkuki/chipmunk7_demos"
  },
  {
    "name": "nim-glfw",
    "url": "https://github.com/ephja/nim-glfw",
    "method": "git",
    "tags": [
      "library",
      "glfw",
      "opengl",
      "windowing",
      "game"
    ],
    "description": "A high-level GLFW 3 wrapper",
    "license": "MIT",
    "web": "https://github.com/ephja/nim-glfw"
  },
  {
    "name": "nim-ao",
    "url": "https://github.com/ephja/nim-ao",
    "method": "git",
    "tags": [
      "library",
      "audio"
    ],
    "description": "A high-level libao wrapper",
    "license": "MIT",
    "web": "https://github.com/ephja/nim-ao"
  },
  {
    "name": "termbox",
    "url": "https://github.com/fowlmouth/nim-termbox",
    "method": "git",
    "tags": [
      "library",
      "terminal",
      "io"
    ],
    "description": "Termbox wrapper.",
    "license": "MIT",
    "web": "https://github.com/fowlmouth/nim-termbox"
  },
  {
    "name": "linagl",
    "url": "https://bitbucket.org/BitPuffin/linagl",
    "method": "hg",
    "tags": [
      "library",
      "opengl",
      "math",
      "game"
    ],
    "description": "OpenGL math library",
    "license": "CC0",
    "web": "https://bitbucket.org/BitPuffin/linagl"
  },
  {
    "name": "kwin",
    "url": "https://github.com/reactormonk/nim-kwin",
    "method": "git",
    "tags": [
      "library",
      "javascript",
      "kde"
    ],
    "description": "KWin JavaScript API wrapper",
    "license": "MIT",
    "web": "https://github.com/reactormonk/nim-kwin"
  },
  {
    "name": "opencv",
    "url": "https://github.com/dom96/nim-opencv",
    "method": "git",
    "tags": [
      "library",
      "wrapper",
      "opencv",
      "image",
      "processing"
    ],
    "description": "OpenCV wrapper",
    "license": "MIT",
    "web": "https://github.com/dom96/nim-opencv"
  },
  {
    "name": "nimble",
    "url": "https://github.com/nim-lang/nimble",
    "method": "git",
    "tags": [
      "app",
      "binary",
      "package",
      "manager"
    ],
    "description": "Nimble package manager",
    "license": "BSD",
    "web": "https://github.com/nim-lang/nimble"
  },
  {
    "name": "aporia",
    "url": "https://github.com/nim-lang/Aporia",
    "method": "git",
    "tags": [
      "app",
      "binary",
      "ide",
      "gtk"
    ],
    "description": "A Nim IDE.",
    "license": "GPLv2",
    "web": "https://github.com/nim-lang/Aporia"
  },
  {
    "name": "c2nim",
    "url": "https://github.com/nim-lang/c2nim",
    "method": "git",
    "tags": [
      "app",
      "binary",
      "tool",
      "header",
      "C"
    ],
    "description": "c2nim is a tool to translate Ansi C code to Nim.",
    "license": "MIT",
    "web": "https://github.com/nim-lang/c2nim"
  },
  {
    "name": "pas2nim",
    "url": "https://github.com/nim-lang/pas2nim",
    "method": "git",
    "tags": [
      "app",
      "binary",
      "tool",
      "Pascal"
    ],
    "description": "pas2nim is a tool to translate Pascal code to Nim.",
    "license": "MIT",
    "web": "https://github.com/nim-lang/pas2nim"
  },
  {
    "name": "ipsumgenera",
    "url": "https://github.com/dom96/ipsumgenera",
    "method": "git",
    "tags": [
      "app",
      "binary",
      "blog",
      "static",
      "generator"
    ],
    "description": "Static blog generator ala Jekyll.",
    "license": "MIT",
    "web": "https://github.com/dom96/ipsumgenera"
  },
  {
    "name": "clibpp",
    "url": "https://github.com/onionhammer/clibpp.git",
    "method": "git",
    "tags": [
      "import",
      "C++",
      "library",
      "wrap"
    ],
    "description": "Easy way to 'Mock' C++ interface",
    "license": "MIT",
    "web": "https://github.com/onionhammer/clibpp"
  },
  {
    "name": "pastebin",
    "url": "https://github.com/achesak/nim-pastebin",
    "method": "git",
    "tags": [
      "library",
      "wrapper",
      "pastebin"
    ],
    "description": "Pastebin API wrapper",
    "license": "MIT",
    "web": "https://github.com/achesak/nim-pastebin"
  },
  {
    "name": "yahooweather",
    "url": "https://github.com/achesak/nim-yahooweather",
    "method": "git",
    "tags": [
      "library",
      "wrapper",
      "weather"
    ],
    "description": "Yahoo! Weather API wrapper",
    "license": "MIT",
    "web": "https://github.com/achesak/nim-yahooweather"
  },
  {
    "name": "noaa",
    "url": "https://github.com/achesak/nim-noaa",
    "method": "git",
    "tags": [
      "library",
      "wrapper",
      "weather"
    ],
    "description": "NOAA weather API wrapper",
    "license": "MIT",
    "web": "https://github.com/achesak/nim-noaa"
  },
  {
    "name": "rss",
    "url": "https://github.com/achesak/nim-rss",
    "method": "git",
    "tags": [
      "library",
      "rss",
      "xml",
      "syndication"
    ],
    "description": "RSS library",
    "license": "MIT",
    "web": "https://github.com/achesak/nim-rss"
  },
  {
    "name": "extmath",
    "url": "https://github.com/achesak/extmath.nim",
    "method": "git",
    "tags": [
      "library",
      "math",
      "trigonometry"
    ],
    "description": "Nim math library",
    "license": "MIT",
    "web": "https://github.com/achesak/extmath.nim"
  },
  {
    "name": "gtk2",
    "url": "https://github.com/nim-lang/gtk2",
    "method": "git",
    "tags": [
      "wrapper",
      "gui",
      "gtk"
    ],
    "description": "Wrapper for gtk2, a feature rich toolkit for creating graphical user interfaces",
    "license": "MIT",
    "web": "https://github.com/nim-lang/gtk2"
  },
  {
    "name": "cairo",
    "url": "https://github.com/nim-lang/cairo",
    "method": "git",
    "tags": [
      "wrapper"
    ],
    "description": "Wrapper for cairo, a vector graphics library with display and print output",
    "license": "MIT",
    "web": "https://github.com/nim-lang/cairo"
  },
  {
    "name": "x11",
    "url": "https://github.com/nim-lang/x11",
    "method": "git",
    "tags": [
      "wrapper"
    ],
    "description": "Wrapper for X11",
    "license": "MIT",
    "web": "https://github.com/nim-lang/x11"
  },
  {
    "name": "opengl",
    "url": "https://github.com/nim-lang/opengl",
    "method": "git",
    "tags": [
      "wrapper"
    ],
    "description": "High-level and low-level wrapper for OpenGL",
    "license": "MIT",
    "web": "https://github.com/nim-lang/opengl"
  },
  {
    "name": "lua",
    "url": "https://github.com/nim-lang/lua",
    "method": "git",
    "tags": [
      "wrapper"
    ],
    "description": "Wrapper to interface with the Lua interpreter",
    "license": "MIT",
    "web": "https://github.com/nim-lang/lua"
  },
  {
    "name": "tcl",
    "url": "https://github.com/nim-lang/tcl",
    "method": "git",
    "tags": [
      "wrapper"
    ],
    "description": "Wrapper for the TCL programming language",
    "license": "MIT",
    "web": "https://github.com/nim-lang/tcl"
  },
  {
    "name": "glm",
    "url": "https://github.com/stavenko/nim-glm",
    "method": "git",
    "tags": [
      "opengl",
      "math",
      "matrix",
      "vector",
      "glsl"
    ],
    "description": "Port of c++ glm library with shader-like syntax",
    "license": "MIT",
    "web": "https://github.com/stavenko/nim-glm"
  },
  {
    "name": "python",
    "url": "https://github.com/nim-lang/python",
    "method": "git",
    "tags": [
      "wrapper"
    ],
    "description": "Wrapper to interface with Python interpreter",
    "license": "MIT",
    "web": "https://github.com/nim-lang/python"
  },
  {
    "name": "NimBorg",
    "url": "https://github.com/micklat/NimBorg",
    "method": "git",
    "tags": [
      "wrapper"
    ],
    "description": "High-level and low-level interfaces to python and lua",
    "license": "MIT",
    "web": "https://github.com/micklat/NimBorg"
  },
  {
    "name": "sha1",
    "url": "https://github.com/onionhammer/sha1",
    "method": "git",
    "tags": [
      "port",
      "hash",
      "sha1"
    ],
    "description": "SHA-1 produces a 160-bit (20-byte) hash value from arbitrary input",
    "license": "BSD"
  },
  {
    "name": "dropbox_filename_sanitizer",
    "url": "https://github.com/Araq/dropbox_filename_sanitizer/",
    "method": "git",
    "tags": [
      "dropbox"
    ],
    "description": "Tool to clean up filenames shared on Dropbox",
    "license": "MIT",
    "web": "https://github.com/Araq/dropbox_filename_sanitizer/"
  },
  {
    "name": "csv",
    "url": "https://github.com/achesak/nim-csv",
    "method": "git",
    "tags": [
      "csv",
      "parsing",
      "stringify",
      "library"
    ],
    "description": "Library for parsing, stringifying, reading, and writing CSV (comma separated value) files",
    "license": "MIT",
    "web": "https://github.com/achesak/nim-csv"
  },
  {
    "name": "geonames",
    "url": "https://github.com/achesak/nim-geonames",
    "method": "git",
    "tags": [
      "library",
      "wrapper",
      "geography"
    ],
    "description": "GeoNames API wrapper",
    "license": "MIT",
    "web": "https://github.com/achesak/nim-geonames"
  },
  {
    "name": "gravatar",
    "url": "https://github.com/achesak/nim-gravatar",
    "method": "git",
    "tags": [
      "library",
      "wrapper",
      "gravatar"
    ],
    "description": "Gravatar API wrapper",
    "license": "MIT",
    "web": "https://github.com/achesak/nim-gravatar"
  },
  {
    "name": "coverartarchive",
    "url": "https://github.com/achesak/nim-coverartarchive",
    "method": "git",
    "tags": [
      "library",
      "wrapper",
      "cover art",
      "music",
      "metadata"
    ],
    "description": "Cover Art Archive API wrapper",
    "license": "MIT",
    "web": "http://github.com/achesak/nim-coverartarchive"
  },
  {
    "name": "nim-ogg",
    "url": "https://bitbucket.org/BitPuffin/nim-ogg",
    "method": "hg",
    "tags": [
      "library",
      "wrapper",
      "binding",
      "audio",
      "sound",
      "video",
      "metadata",
      "media"
    ],
    "description": "Binding to libogg",
    "license": "CC0"
  },
  {
    "name": "ogg",
    "url": "https://bitbucket.org/BitPuffin/nim-ogg",
    "method": "hg",
    "tags": [
      "library",
      "wrapper",
      "binding",
      "audio",
      "sound",
      "video",
      "metadata",
      "media"
    ],
    "description": "Binding to libogg",
    "license": "CC0"
  },
  {
    "name": "nim-vorbis",
    "url": "https://bitbucket.org/BitPuffin/nim-vorbis",
    "method": "hg",
    "tags": [
      "library",
      "wrapper",
      "binding",
      "audio",
      "sound",
      "metadata",
      "media"
    ],
    "description": "Binding to libvorbis",
    "license": "CC0"
  },
  {
    "name": "vorbis",
    "url": "https://bitbucket.org/BitPuffin/nim-vorbis",
    "method": "hg",
    "tags": [
      "library",
      "wrapper",
      "binding",
      "audio",
      "sound",
      "metadata",
      "media"
    ],
    "description": "Binding to libvorbis",
    "license": "CC0"
  },
  {
    "name": "nim-portaudio",
    "url": "https://bitbucket.org/BitPuffin/nim-portaudio",
    "method": "hg",
    "tags": [
      "library",
      "wrapper",
      "binding",
      "audio",
      "sound",
      "media",
      "io"
    ],
    "description": "Binding to portaudio",
    "license": "CC0"
  },
  {
    "name": "portaudio",
    "url": "https://bitbucket.org/BitPuffin/nim-portaudio",
    "method": "hg",
    "tags": [
      "library",
      "wrapper",
      "binding",
      "audio",
      "sound",
      "media",
      "io"
    ],
    "description": "Binding to portaudio",
    "license": "CC0"
  },
  {
    "name": "commandeer",
    "url": "https://github.com/fenekku/commandeer",
    "method": "git",
    "tags": [
      "library",
      "commandline",
      "arguments",
      "switches",
      "parsing",
      "options"
    ],
    "description": "Provides a small command line parsing DSL (domain specific language)",
    "license": "MIT",
    "web": "https://github.com/fenekku/commandeer"
  },
  {
    "name": "scrypt.nim",
    "url": "https://bitbucket.org/BitPuffin/scrypt.nim",
    "method": "hg",
    "tags": [
      "library",
      "wrapper",
      "binding",
      "crypto",
      "cryptography",
      "hash",
      "password",
      "security"
    ],
    "description": "Binding and utilities for scrypt",
    "license": "CC0"
  },
  {
    "name": "bloom",
    "url": "https://github.com/boydgreenfield/nimrod-bloom",
    "method": "git",
    "tags": [
      "Bloom filter",
      "Bloom",
      "probabilistic",
      "data structure",
      "set membership",
      "MurmurHash",
      "MurmurHash3"
    ],
    "description": "Efficient Bloom filter implementation in Nim using MurmurHash3.",
    "license": "MIT",
    "web": "https://www.github.com/boydgreenfield/nimrod-bloom"
  },
  {
    "name": "awesome_rmdir",
    "url": "https://github.com/Araq/awesome_rmdir/",
    "method": "git",
    "tags": [
      "rmdir",
      "awesome",
      "commandline"
    ],
    "description": "Command to remove acceptably empty directories.",
    "license": "MIT",
    "web": "https://github.com/Araq/awesome_rmdir/"
  },
  {
    "name": "nimalpm",
    "url": "https://github.com/barcharcraz/nimalpm/",
    "method": "git",
    "tags": [
      "alpm",
      "wrapper",
      "binding",
      "library"
    ],
    "description": "A nimrod wrapper for libalpm",
    "license": "GPLv2",
    "web": "https://www.github.com/barcharcraz/nimalpm/"
  },
  {
    "name": "nimlibpng",
    "url": "https://github.com/barcharcraz/nimlibpng",
    "method": "git",
    "tags": [
      "png",
      "wrapper",
      "library",
      "libpng",
      "image"
    ],
    "description": "Nim wrapper for the libpng library",
    "license": "libpng",
    "web": "https://github.com/barcharcraz/nimlibpng"
  },
  {
    "name": "sdl2",
    "url": "https://github.com/nim-lang/sdl2",
    "method": "git",
    "tags": [
      "wrapper",
      "media",
      "audio",
      "video"
    ],
    "description": "Wrapper for SDL 2.x",
    "license": "MIT",
    "web": "https://github.com/nim-lang/sdl2"
  },
  {
    "name": "gamelib",
    "url": "https://github.com/PMunch/SDLGamelib",
    "method": "git",
    "tags": [
      "sdl",
      "game",
      "library"
    ],
    "description": "A library of functions to make creating games using Nim and SDL2 easier. This does not intend to be a full blown engine and tries to keep all the components loosely coupled so that individual parts can be used separately.",
    "license": "MIT",
    "web": "https://github.com/PMunch/SDLGamelib"
  },
  {
    "name": "nimcr",
    "url": "https://github.com/PMunch/nimcr",
    "method": "git",
    "tags": [
      "shebang",
      "utility"
    ],
    "description": "A small program to make Nim shebang-able without the overhead of compiling each time",
    "license": "MIT",
    "web": "https://github.com/PMunch/nimcr"
  },
  {
    "name": "sdl2_nim",
    "url": "https://github.com/Vladar4/sdl2_nim",
    "method": "git",
    "tags": [
      "library",
      "wrapper",
      "sdl2",
      "game",
      "video",
      "image",
      "audio",
      "network",
      "ttf"
    ],
    "description": "Wrapper of the SDL 2 library for the Nim language.",
    "license": "zlib",
    "web": "https://github.com/Vladar4/sdl2_nim"
  },
  {
    "name": "assimp",
    "url": "https://github.com/barcharcraz/nim-assimp",
    "method": "git",
    "tags": [
      "wrapper",
      "media",
      "mesh",
      "import",
      "game"
    ],
    "description": "Wrapper for the assimp library",
    "license": "MIT",
    "web": "https://github.com/barcharcraz/nim-assimp"
  },
  {
    "name": "freeimage",
    "url": "https://github.com/barcharcraz/nim-freeimage",
    "method": "git",
    "tags": [
      "wrapper",
      "media",
      "image",
      "import",
      "game"
    ],
    "description": "Wrapper for the FreeImage library",
    "license": "MIT",
    "web": "https://github.com/barcharcraz/nim-freeimage"
  },
  {
    "name": "bcrypt",
    "url": "https://github.com/ithkuil/bcryptnim/",
    "method": "git",
    "tags": [
      "hash",
      "crypto",
      "password",
      "bcrypt",
      "library"
    ],
    "description": "Wraps the bcrypt (blowfish) library for creating encrypted hashes (useful for passwords)",
    "license": "BSD",
    "web": "https://www.github.com/ithkuil/bcryptnim/"
  },
  {
    "name": "opencl",
    "url": "https://github.com/nim-lang/opencl",
    "method": "git",
    "tags": [
      "library"
    ],
    "description": "Low-level wrapper for OpenCL",
    "license": "MIT",
    "web": "https://github.com/nim-lang/opencl"
  },
  {
    "name": "DevIL",
    "url": "https://github.com/Varriount/DevIL",
    "method": "git",
    "tags": [
      "image",
      "library",
      "graphics",
      "wrapper"
    ],
    "description": "Wrapper for the DevIL image library",
    "license": "MIT",
    "web": "https://github.com/Varriount/DevIL"
  },
  {
    "name": "signals",
    "url": "https://github.com/fowlmouth/signals.nim",
    "method": "git",
    "tags": [
      "event-based",
      "observer pattern",
      "library"
    ],
    "description": "Signals/slots library.",
    "license": "MIT",
    "web": "https://github.com/fowlmouth/signals.nim"
  },
  {
    "name": "sling",
    "url": "https://github.com/Druage/sling",
    "method": "git",
    "tags": [
      "signal",
      "slots",
      "eventloop",
      "callback"
    ],
    "description": "Signal and Slot library for Nim.",
    "license": "unlicense",
    "web": "https://github.com/Druage/sling"
  },
  {
    "name": "number_files",
    "url": "https://github.com/Araq/number_files/",
    "method": "git",
    "tags": [
      "rename",
      "filename",
      "finder"
    ],
    "description": "Command to add counter suffix/prefix to a list of files.",
    "license": "MIT",
    "web": "https://github.com/Araq/number_files/"
  },
  {
    "name": "redissessions",
    "url": "https://github.com/ithkuil/redissessions/",
    "method": "git",
    "tags": [
      "jester",
      "sessions",
      "redis"
    ],
    "description": "Redis-backed sessions for jester",
    "license": "MIT",
    "web": "https://github.com/ithkuil/redissessions/"
  },
  {
    "name": "horde3d",
    "url": "https://github.com/fowlmouth/horde3d",
    "method": "git",
    "tags": [
      "graphics",
      "3d",
      "rendering",
      "wrapper"
    ],
    "description": "Wrapper for Horde3D, a small open source 3D rendering engine.",
    "license": "WTFPL",
    "web": "https://github.com/fowlmouth/horde3d"
  },
  {
    "name": "mongo",
    "url": "https://github.com/nim-lang/mongo",
    "method": "git",
    "tags": [
      "library",
      "wrapper",
      "database"
    ],
    "description": "Bindings and a high-level interface for MongoDB",
    "license": "MIT",
    "web": "https://github.com/nim-lang/mongo"
  },
  {
    "name": "allegro5",
    "url": "https://github.com/fowlmouth/allegro5",
    "method": "git",
    "tags": [
      "wrapper",
      "graphics",
      "games",
      "opengl",
      "audio"
    ],
    "description": "Wrapper for Allegro version 5.X",
    "license": "MIT",
    "web": "https://github.com/fowlmouth/allegro5"
  },
  {
    "name": "physfs",
    "url": "https://github.com/fowlmouth/physfs",
    "method": "git",
    "tags": [
      "wrapper",
      "filesystem",
      "archives"
    ],
    "description": "A library to provide abstract access to various archives.",
    "license": "WTFPL",
    "web": "https://github.com/fowlmouth/physfs"
  },
  {
    "name": "shoco",
    "url": "https://github.com/onionhammer/shoconim.git",
    "method": "git",
    "tags": [
      "compression",
      "shoco"
    ],
    "description": "A fast compressor for short strings",
    "license": "MIT",
    "web": "https://github.com/onionhammer/shoconim"
  },
  {
    "name": "murmur3",
    "url": "https://github.com/boydgreenfield/nimrod-murmur",
    "method": "git",
    "tags": [
      "MurmurHash",
      "MurmurHash3",
      "murmur",
      "hash",
      "hashing"
    ],
    "description": "A simple MurmurHash3 wrapper for Nim",
    "license": "MIT",
    "web": "https://github.com/boydgreenfield/nimrod-murmur"
  },
  {
    "name": "hex",
    "url": "https://github.com/esbullington/nimrod-hex",
    "method": "git",
    "tags": [
      "hex",
      "encoding"
    ],
    "description": "A simple hex package for Nim",
    "license": "MIT",
    "web": "https://github.com/esbullington/nimrod-hex"
  },
  {
    "name": "strfmt",
    "url": "https://bitbucket.org/lyro/strfmt",
    "method": "hg",
    "tags": [
      "library"
    ],
    "description": "A string formatting library inspired by Python's `format`.",
    "license": "MIT",
    "web": "https://lyro.bitbucket.org/strfmt"
  },
  {
    "name": "jade-nim",
    "url": "https://github.com/idlewan/jade-nim",
    "method": "git",
    "tags": [
      "template",
      "jade",
      "web",
      "dsl",
      "html"
    ],
    "description": "Compiles jade templates to Nim procedures.",
    "license": "MIT",
    "web": "https://github.com/idlewan/jade-nim"
  },
  {
    "name": "gh_nimrod_doc_pages",
    "url": "https://github.com/Araq/gh_nimrod_doc_pages",
    "method": "git",
    "tags": [
      "commandline",
      "web",
      "automation",
      "documentation"
    ],
    "description": "Generates a GitHub documentation website for Nim projects.",
    "license": "MIT",
    "web": "https://github.com/Araq/gh_nimrod_doc_pages"
  },
  {
    "name": "midnight_dynamite",
    "url": "https://github.com/Araq/midnight_dynamite",
    "method": "git",
    "tags": [
      "wrapper",
      "library",
      "html",
      "markdown",
      "md"
    ],
    "description": "Wrapper for the markdown rendering hoedown library",
    "license": "MIT",
    "web": "https://github.com/Araq/midnight_dynamite"
  },
  {
    "name": "rsvg",
    "url": "https://github.com/def-/rsvg",
    "method": "git",
    "tags": [
      "wrapper",
      "library",
      "graphics"
    ],
    "description": "Wrapper for librsvg, a Scalable Vector Graphics (SVG) rendering library",
    "license": "MIT",
    "web": "https://github.com/def-/rsvg"
  },
  {
    "name": "emerald",
    "url": "https://github.com/flyx/emerald",
    "method": "git",
    "tags": [
      "dsl",
      "html",
      "template",
      "web"
    ],
    "description": "macro-based HTML templating engine",
    "license": "WTFPL",
    "web": "https://flyx.github.io/emerald/"
  },
  {
    "name": "niminst",
    "url": "https://github.com/nim-lang/niminst",
    "method": "git",
    "tags": [
      "app",
      "binary",
      "tool",
      "installation",
      "generator"
    ],
    "description": "tool to generate installers for Nim programs",
    "license": "MIT",
    "web": "https://github.com/nim-lang/niminst"
  },
  {
    "name": "redis",
    "url": "https://github.com/nim-lang/redis",
    "method": "git",
    "tags": [
      "redis",
      "client",
      "library"
    ],
    "description": "official redis client for Nim",
    "license": "MIT",
    "web": "https://github.com/nim-lang/redis"
  },
  {
    "name": "dialogs",
    "url": "https://github.com/nim-lang/dialogs",
    "method": "git",
    "tags": [
      "library",
      "ui",
      "gui",
      "dialog",
      "file"
    ],
    "description": "wraps GTK+ or Windows' open file dialogs",
    "license": "MIT",
    "web": "https://github.com/nim-lang/dialogs"
  },
  {
    "name": "vectors",
    "url": "https://github.com/blamestross/nimrod-vectors",
    "method": "git",
    "tags": [
      "math",
      "vectors",
      "library"
    ],
    "description": "Simple multidimensional vector math",
    "license": "MIT",
    "web": "https://github.com/blamestross/nimrod-vectors"
  },
  {
    "name": "bitarray",
    "url": "https://github.com/onecodex/nim-bitarray",
    "method": "git",
    "tags": [
      "Bit arrays",
      "Bit sets",
      "Bit vectors",
      "Data structures"
    ],
    "description": "mmap-backed bitarray implementation in Nim.",
    "license": "MIT",
    "web": "https://www.github.com/onecodex/nim-bitarray"
  },
  {
    "name": "appdirs",
    "url": "https://github.com/MrJohz/appdirs",
    "method": "git",
    "tags": [
      "utility",
      "filesystem"
    ],
    "description": "A utility library to find the directory you need to app in.",
    "license": "MIT",
    "web": "https://github.com/MrJohz/appdirs"
  },
  {
    "name": "nim-sndfile",
    "url": "https://github.com/julienaubert/nim-sndfile",
    "method": "git",
    "tags": [
      "audio",
      "wav",
      "wrapper",
      "libsndfile"
    ],
    "description": "A wrapper of libsndfile",
    "license": "MIT",
    "web": "https://github.com/julienaubert/nim-sndfile"
  },
  {
    "name": "bigints",
    "url": "https://github.com/def-/bigints",
    "method": "git",
    "tags": [
      "math",
      "library",
      "numbers"
    ],
    "description": "Arbitrary-precision integers",
    "license": "MIT",
    "web": "https://github.com/def-/bigints"
  },
  {
    "name": "iterutils",
    "url": "https://github.com/def-/iterutils",
    "method": "git",
    "tags": [
      "library",
      "iterators"
    ],
    "description": "Functional operations for iterators and slices, similar to sequtils",
    "license": "MIT",
    "web": "https://github.com/def-/iterutils"
  },
  {
    "name": "hastyscribe",
    "url": "https://github.com/h3rald/hastyscribe",
    "method": "git",
    "tags": [
      "markdown",
      "html",
      "publishing"
    ],
    "description": "Self-contained markdown compiler generating self-contained HTML documents",
    "license": "MIT",
    "web": "https://h3rald.com/hastyscribe"
  },
  {
    "name": "nanomsg",
    "url": "https://github.com/def-/nim-nanomsg",
    "method": "git",
    "tags": [
      "library",
      "wrapper",
      "networking"
    ],
    "description": "Wrapper for the nanomsg socket library that provides several common communication patterns",
    "license": "MIT",
    "web": "https://github.com/def-/nim-nanomsg"
  },
  {
    "name": "directnimrod",
    "url": "https://bitbucket.org/barcharcraz/directnimrod",
    "method": "git",
    "tags": [
      "library",
      "wrapper",
      "graphics",
      "windows"
    ],
    "description": "Wrapper for microsoft's DirectX libraries",
    "license": "MS-PL",
    "web": "https://bitbucket.org/barcharcraz/directnimrod"
  },
  {
    "name": "imghdr",
    "url": "https://github.com/achesak/nim-imghdr",
    "method": "git",
    "tags": [
      "image",
      "formats",
      "files"
    ],
    "description": "Library for detecting the format of an image",
    "license": "MIT",
    "web": "https://github.com/achesak/nim-imghdr"
  },
  {
    "name": "csv2json",
    "url": "https://github.com/achesak/nim-csv2json",
    "method": "git",
    "tags": [
      "csv",
      "json"
    ],
    "description": "Convert CSV files to JSON",
    "license": "MIT",
    "web": "https://github.com/achesak/nim-csv2json"
  },
  {
    "name": "vecmath",
    "url": "https://github.com/barcharcraz/vecmath",
    "method": "git",
    "tags": [
      "library",
      "math",
      "vector"
    ],
    "description": "various vector maths utils for nimrod",
    "license": "MIT",
    "web": "https://github.com/barcharcraz/vecmath"
  },
  {
    "name": "lazy_rest",
    "url": "https://github.com/Araq/lazy_rest",
    "method": "git",
    "tags": [
      "library",
      "rst",
      "rest",
      "text",
      "html"
    ],
    "description": "Simple reST HTML generation with some extras.",
    "license": "MIT",
    "web": "https://github.com/Araq/lazy_rest"
  },
  {
    "name": "Phosphor",
    "url": "https://github.com/barcharcraz/Phosphor",
    "method": "git",
    "tags": [
      "library",
      "opengl",
      "graphics"
    ],
    "description": "eaiser use of OpenGL and GLSL shaders",
    "license": "MIT",
    "web": "https://github.com/barcharcraz/Phosphor"
  },
  {
    "name": "colorsys",
    "url": "https://github.com/achesak/nim-colorsys",
    "method": "git",
    "tags": [
      "library",
      "colors",
      "rgb",
      "yiq",
      "hls",
      "hsv"
    ],
    "description": "Convert between RGB, YIQ, HLS, and HSV color systems.",
    "license": "MIT",
    "web": "https://github.com/achesak/nim-colorsys"
  },
  {
    "name": "pythonfile",
    "url": "https://github.com/achesak/nim-pythonfile",
    "method": "git",
    "tags": [
      "library",
      "python",
      "files",
      "file"
    ],
    "description": "Wrapper of the file procedures to provide an interface as similar as possible to that of Python",
    "license": "MIT",
    "web": "https://github.com/achesak/nim-pythonfile"
  },
  {
    "name": "sndhdr",
    "url": "https://github.com/achesak/nim-sndhdr",
    "method": "git",
    "tags": [
      "library",
      "formats",
      "files",
      "sound",
      "audio"
    ],
    "description": "Library for detecting the format of a sound file",
    "license": "MIT",
    "web": "https://github.com/achesak/nim-sndhdr"
  },
  {
    "name": "irc",
    "url": "https://github.com/nim-lang/irc",
    "method": "git",
    "tags": [
      "library",
      "irc",
      "network"
    ],
    "description": "Implements a simple IRC client.",
    "license": "MIT",
    "web": "https://github.com/nim-lang/irc"
  },
  {
    "name": "random",
    "url": "https://github.com/oprypin/nim-random",
    "method": "git",
    "tags": [
      "library",
      "algorithms",
      "random"
    ],
    "description": "Pseudo-random number generation library inspired by Python",
    "license": "MIT",
    "web": "https://github.com/oprypin/nim-random"
  },
  {
    "name": "zmq",
    "url": "https://github.com/nim-lang/nim-zmq",
    "method": "git",
    "tags": [
      "library",
      "wrapper",
      "zeromq",
      "messaging",
      "queue"
    ],
    "description": "ZeroMQ 4 wrapper",
    "license": "MIT",
    "web": "https://github.com/nim-lang/nim-zmq"
  },
  {
    "name": "uuid",
    "url": "https://github.com/idlewan/nim-uuid",
    "method": "git",
    "tags": [
      "library",
      "wrapper",
      "uuid"
    ],
    "description": "UUID wrapper",
    "license": "MIT",
    "web": "https://github.com/idlewan/nim-uuid"
  },
  {
    "name": "robotparser",
    "url": "https://github.com/achesak/nim-robotparser",
    "method": "git",
    "tags": [
      "library",
      "useragent",
      "robots",
      "robot.txt"
    ],
    "description": "Determine if a useragent can access a URL using robots.txt",
    "license": "MIT",
    "web": "https://github.com/achesak/nim-robotparser"
  },
  {
    "name": "epub",
    "url": "https://github.com/achesak/nim-epub",
    "method": "git",
    "tags": [
      "library",
      "epub",
      "e-book"
    ],
    "description": "Module for working with EPUB e-book files",
    "license": "MIT",
    "web": "https://github.com/achesak/nim-epub"
  },
  {
    "name": "hashids",
    "url": "https://github.com/achesak/nim-hashids",
    "method": "git",
    "tags": [
      "library",
      "hashids"
    ],
    "description": "Nim implementation of Hashids",
    "license": "MIT",
    "web": "https://github.com/achesak/nim-hashids"
  },
  {
    "name": "openssl_evp",
    "url": "https://github.com/cowboy-coders/nim-openssl-evp",
    "method": "git",
    "tags": [
      "library",
      "crypto",
      "openssl"
    ],
    "description": "Wrapper for OpenSSL's EVP interface",
    "license": "OpenSSL License and SSLeay License",
    "web": "https://github.com/cowboy-coders/nim-openssl-evp"
  },
  {
    "name": "monad",
    "alias": "maybe"
  },
  {
    "name": "maybe",
    "url": "https://github.com/superfunc/maybe",
    "method": "git",
    "tags": [
      "library",
      "functional",
      "optional",
      "monad"
    ],
    "description": "basic monadic maybe type for Nim",
    "license": "BSD3",
    "web": "https://github.com/superfunc/maybe"
  },
  {
    "name": "eternity",
    "url": "https://github.com/hiteshjasani/nim-eternity",
    "method": "git",
    "tags": [
      "library",
      "time",
      "format"
    ],
    "description": "Humanize elapsed time",
    "license": "MIT",
    "web": "https://github.com/hiteshjasani/nim-eternity"
  },
  {
    "name": "gmp",
    "url": "https://github.com/FedeOmoto/nim-gmp",
    "method": "git",
    "tags": [
      "library",
      "bignum",
      "numbers",
      "math"
    ],
    "description": "wrapper for the GNU multiple precision arithmetic library (GMP)",
    "license": "LGPLv3 or GPLv2",
    "web": "https://github.com/FedeOmoto/nim-gmp"
  },
  {
    "name": "ludens",
    "url": "https://github.com/rnentjes/nim-ludens",
    "method": "git",
    "tags": [
      "library",
      "game",
      "opengl",
      "sfml"
    ],
    "description": "Little game library using opengl and sfml",
    "license": "MIT",
    "web": "https://github.com/rnentjes/nim-ludens"
  },
  {
    "name": "ffbookmarks",
    "url": "https://github.com/achesak/nim-ffbookmarks",
    "method": "git",
    "tags": [
      "firefox",
      "bookmarks",
      "library"
    ],
    "description": "Nim module for working with Firefox bookmarks",
    "license": "MIT",
    "web": "https://github.com/achesak/nim-ffbookmarks"
  },
  {
    "name": "moustachu",
    "url": "https://github.com/fenekku/moustachu.git",
    "method": "git",
    "tags": [
      "web",
      "html",
      "template",
      "mustache"
    ],
    "description": "Mustache templating for Nim.",
    "license": "MIT",
    "web": "https://github.com/fenekku/moustachu"
  },
  {
    "name": "easy-bcrypt",
    "url": "https://github.com/flaviut/easy-bcrypt.git",
    "method": "git",
    "tags": [
      "hash",
      "crypto",
      "password",
      "bcrypt"
    ],
    "description": "simple wrapper providing a convenient interface for the bcrypt password hashing algorithm",
    "license": "CC0",
    "web": "https://github.com/flaviut/easy-bcrypt/blob/master/easy-bcrypt.nimble"
  },
  {
    "name": "libclang",
    "url": "https://github.com/cowboy-coders/nim-libclang.git",
    "method": "git",
    "tags": [
      "wrapper",
      "bindings",
      "clang"
    ],
    "description": "wrapper for libclang (the C-interface of the clang LLVM frontend)",
    "license": "MIT",
    "web": "https://github.com/cowboy-coders/nim-libclang"
  },
  {
    "name": "nim-libclang",
    "url": "https://github.com/cowboy-coders/nim-libclang.git",
    "method": "git",
    "tags": [
      "wrapper",
      "bindings",
      "clang"
    ],
    "description": "Please use libclang instead.",
    "license": "MIT",
    "web": "https://github.com/cowboy-coders/nim-libclang"
  },
  {
    "name": "nimqml",
    "url": "https://github.com/filcuc/nimqml",
    "method": "git",
    "tags": [
      "Qt",
      "Qml",
      "UI",
      "GUI"
    ],
    "description": "Qt Qml bindings",
    "license": "GPLv3",
    "web": "https://github.com/filcuc/nimqml"
  },
  {
    "name": "XPLM-Nim",
    "url": "https://github.com/jpoirier/XPLM-Nim",
    "method": "git",
    "tags": [
      "X-Plane",
      "XPLM",
      "Plugin",
      "SDK"
    ],
    "description": "X-Plane XPLM SDK wrapper",
    "license": "BSD",
    "web": "https://github.com/jpoirier/XPLM-Nim"
  },
  {
    "name": "csfml",
    "url": "https://github.com/oprypin/nim-csfml",
    "method": "git",
    "tags": [
      "sfml",
      "binding",
      "game",
      "media",
      "library",
      "opengl"
    ],
    "description": "Bindings for Simple and Fast Multimedia Library (through CSFML)",
    "license": "zlib",
    "web": "https://github.com/oprypin/nim-csfml"
  },
  {
    "name": "optional_t",
    "url": "https://github.com/flaviut/optional_t",
    "method": "git",
    "tags": [
      "option",
      "functional"
    ],
    "description": "Basic Option[T] library",
    "license": "MIT",
    "web": "https://github.com/flaviut/optional_t"
  },
  {
    "name": "nimrtlsdr",
    "url": "https://github.com/jpoirier/nimrtlsdr",
    "method": "git",
    "tags": [
      "rtl-sdr",
      "wrapper",
      "bindings",
      "rtlsdr"
    ],
    "description": "A Nim wrapper for librtlsdr",
    "license": "BSD",
    "web": "https://github.com/jpoirier/nimrtlsdr"
  },
  {
    "name": "lapp",
    "url": "https://gitlab.3dicc.com/gokr/lapp.git",
    "method": "git",
    "tags": [
      "args",
      "cmd",
      "opt",
      "parse",
      "parsing"
    ],
    "description": "Opt parser using synopsis as specification, ported from Lua.",
    "license": "MIT",
    "web": "https://gitlab.3dicc.com/gokr/lapp"
  },
  {
    "name": "blimp",
    "url": "https://gitlab.3dicc.com/gokr/blimp.git",
    "method": "git",
    "tags": [
      "app",
      "binary",
      "utility",
      "git",
      "git-fat"
    ],
    "description": "Utility that helps with big files in git, very similar to git-fat, s3annnex etc.",
    "license": "MIT",
    "web": "https://gitlab.3dicc.com/gokr/blimp"
  },
  {
    "name": "parsetoml",
    "url": "https://github.com/ziotom78/parsetoml.git",
    "method": "git",
    "tags": [
      "library"
    ],
    "description": "Library for parsing TOML files.",
    "license": "MIT",
    "web": "https://github.com/ziotom78/parsetoml"
  },
  {
    "name": "compiler",
    "url": "https://github.com/nim-lang/Nim.git",
    "method": "git",
    "tags": [
      "library"
    ],
    "description": "Compiler package providing the compiler sources as a library.",
    "license": "MIT",
    "web": "https://github.com/nim-lang/Nim"
  },
  {
    "name": "nre",
    "url": "https://github.com/flaviut/nre.git",
    "method": "git",
    "tags": [
      "library",
      "pcre",
      "regex"
    ],
    "description": "A better regular expression library",
    "license": "MIT",
    "web": "https://github.com/flaviut/nre"
  },
  {
    "name": "docopt",
    "url": "https://github.com/docopt/docopt.nim",
    "method": "git",
    "tags": [
      "commandline",
      "arguments",
      "parsing",
      "library"
    ],
    "description": "Command-line args parser based on Usage message",
    "license": "MIT",
    "web": "https://github.com/docopt/docopt.nim"
  },
  {
    "name": "bpg",
    "url": "https://github.com/def-/nim-bpg.git",
    "method": "git",
    "tags": [
      "image",
      "library",
      "wrapper"
    ],
    "description": "BPG (Better Portable Graphics) for Nim",
    "license": "MIT",
    "web": "https://github.com/def-/nim-bpg"
  },
  {
    "name": "io-spacenav",
    "url": "https://github.com/nimious/io-spacenav.git",
    "method": "git",
    "tags": [
      "binding",
      "3dx",
      "3dconnexion",
      "libspnav",
      "spacenav",
      "spacemouse",
      "spacepilot",
      "spacenavigator"
    ],
    "description": "Obsolete - please use spacenav instead!",
    "license": "MIT",
    "web": "https://github.com/nimious/io-spacenav"
  },
  {
    "name": "optionals",
    "url": "https://github.com/MasonMcGill/optionals.git",
    "method": "git",
    "tags": [
      "library",
      "option",
      "optional",
      "maybe"
    ],
    "description": "Option types",
    "license": "MIT",
    "web": "https://github.com/MasonMcGill/optionals"
  },
  {
    "name": "tuples",
    "url": "https://github.com/MasonMcGill/tuples.git",
    "method": "git",
    "tags": [
      "library",
      "tuple",
      "metaprogramming"
    ],
    "description": "Tuple manipulation utilities",
    "license": "MIT",
    "web": "https://github.com/MasonMcGill/tuples"
  },
  {
    "name": "fuse",
    "url": "https://github.com/akiradeveloper/nim-fuse.git",
    "method": "git",
    "tags": [
      "fuse",
      "library",
      "wrapper"
    ],
    "description": "A FUSE binding for Nim",
    "license": "MIT",
    "web": "https://github.com/akiradeveloper/nim-fuse"
  },
  {
    "name": "brainfuck",
    "url": "https://github.com/def-/nim-brainfuck.git",
    "method": "git",
    "tags": [
      "library",
      "binary",
      "app",
      "interpreter",
      "compiler",
      "language"
    ],
    "description": "A brainfuck interpreter and compiler",
    "license": "MIT",
    "web": "https://github.com/def-/nim-brainfuck"
  },
  {
    "name": "nimsuggest",
    "url": "https://github.com/nim-lang/nimsuggest.git",
    "method": "git",
    "tags": [
      "binary",
      "app",
      "suggest",
      "compiler",
      "autocomplete"
    ],
    "description": "Tool for providing auto completion data for Nim source code.",
    "license": "MIT",
    "web": "https://github.com/nim-lang/nimsuggest"
  },
  {
    "name": "jwt",
    "url": "https://github.com/yglukhov/nim-jwt.git",
    "method": "git",
    "tags": [
      "library",
      "crypto",
      "hash"
    ],
    "description": "JSON Web Tokens for Nim",
    "license": "MIT",
    "web": "https://github.com/yglukhov/nim-jwt"
  },
  {
    "name": "pythonpathlib",
    "url": "https://github.com/achesak/nim-pythonpathlib.git",
    "method": "git",
    "tags": [
      "path",
      "directory",
      "python",
      "library"
    ],
    "description": "Module for working with paths that is as similar as possible to Python's pathlib",
    "license": "MIT",
    "web": "https://github.com/achesak/nim-pythonpathlib"
  },
  {
    "name": "RingBuffer",
    "url": "git@github.com:megawac/RingBuffer.nim.git",
    "method": "git",
    "tags": [
      "sequence",
      "seq",
      "circular",
      "ring",
      "buffer"
    ],
    "description": "Circular buffer implementation",
    "license": "MIT",
    "web": "https://github.com/megawac/RingBuffer.nim"
  },
  {
    "name": "nimrat",
    "url": "https://github.com/apense/nimrat",
    "method": "git",
    "tags": [
      "library",
      "math",
      "numbers"
    ],
    "description": "Module for working with rational numbers (fractions)",
    "license": "MIT",
    "web": "https://github.com/apense/nimrat"
  },
  {
    "name": "io-isense",
    "url": "https://github.com/nimious/io-isense.git",
    "method": "git",
    "tags": [
      "binding",
      "isense",
      "intersense",
      "inertiacube",
      "intertrax",
      "microtrax",
      "thales",
      "tracking",
      "sensor"
    ],
    "description": "Obsolete - please use isense instead!",
    "license": "MIT",
    "web": "https://github.com/nimious/io-isense"
  },
  {
    "name": "io-usb",
    "url": "https://github.com/nimious/io-usb.git",
    "method": "git",
    "tags": [
      "binding",
      "usb",
      "libusb"
    ],
    "description": "Obsolete - please use libusb instead!",
    "license": "MIT",
    "web": "https://github.com/nimious/io-usb"
  },
  {
    "name": "nimcfitsio",
    "url": "https://github.com/ziotom78/nimcfitsio.git",
    "method": "git",
    "tags": [
      "library",
      "binding",
      "cfitsio",
      "fits",
      "io"
    ],
    "description": "Bindings for CFITSIO, a library to read/write FITSIO images and tables.",
    "license": "MIT",
    "web": "https://github.com/ziotom78/nimcfitsio"
  },
  {
    "name": "glossolalia",
    "url": "https://github.com/fowlmouth/glossolalia",
    "method": "git",
    "tags": [
      "parser",
      "peg"
    ],
    "description": "A DSL for quickly writing parsers",
    "license": "CC0",
    "web": "https://github.com/fowlmouth/glossolalia"
  },
  {
    "name": "entoody",
    "url": "https://bitbucket.org/fowlmouth/entoody",
    "method": "git",
    "tags": [
      "component",
      "entity",
      "composition"
    ],
    "description": "A component/entity system",
    "license": "CC0",
    "web": "https://bitbucket.org/fowlmouth/entoody"
  },
  {
    "name": "msgpack",
    "url": "https://github.com/akiradeveloper/msgpack-nim.git",
    "method": "git",
    "tags": [
      "msgpack",
      "library",
      "serialization"
    ],
    "description": "A MessagePack binding for Nim",
    "license": "MIT",
    "web": "https://github.com/akiradeveloper/msgpack-nim"
  },
  {
    "name": "osinfo",
    "url": "https://github.com/nim-lang/osinfo.git",
    "method": "git",
    "tags": [
      "os",
      "library",
      "info"
    ],
    "description": "Modules providing information about the OS.",
    "license": "MIT",
    "web": "https://github.com/nim-lang/osinfo"
  },
  {
    "name": "io-myo",
    "url": "https://github.com/nimious/io-myo.git",
    "method": "git",
    "tags": [
      "binding",
      "myo",
      "thalmic",
      "armband",
      "gesture"
    ],
    "description": "Obsolete - please use myo instead!",
    "license": "MIT",
    "web": "https://github.com/nimious/io-myo"
  },
  {
    "name": "io-oculus",
    "url": "https://github.com/nimious/io-oculus.git",
    "method": "git",
    "tags": [
      "binding",
      "oculus",
      "rift",
      "vr",
      "libovr",
      "ovr",
      "dk1",
      "dk2",
      "gearvr"
    ],
    "description": "Obsolete - please use oculus instead!",
    "license": "MIT",
    "web": "https://github.com/nimious/io-oculus"
  },
  {
    "name": "closure_compiler",
    "url": "https://github.com/yglukhov/closure_compiler.git",
    "method": "git",
    "tags": [
      "binding",
      "closure",
      "compiler",
      "javascript"
    ],
    "description": "Bindings for Closure Compiler web API.",
    "license": "MIT",
    "web": "https://github.com/yglukhov/closure_compiler"
  },
  {
    "name": "io-serialport",
    "url": "https://github.com/nimious/io-serialport.git",
    "method": "git",
    "tags": [
      "binding",
      "libserialport",
      "serial",
      "communication"
    ],
    "description": "Obsolete - please use serialport instead!",
    "license": "MIT",
    "web": "https://github.com/nimious/io-serialport"
  },
  {
    "name": "beanstalkd",
    "url": "https://github.com/tormaroe/beanstalkd.nim.git",
    "method": "git",
    "tags": [
      "library",
      "queue",
      "messaging"
    ],
    "description": "A beanstalkd work queue client library.",
    "license": "MIT",
    "web": "https://github.com/tormaroe/beanstalkd.nim"
  },
  {
    "name": "wiki2text",
    "url": "https://github.com/rspeer/wiki2text.git",
    "method": "git",
    "tags": [
      "nlp",
      "wiki",
      "xml",
      "text"
    ],
    "description": "Quickly extracts natural-language text from a MediaWiki XML file.",
    "license": "MIT",
    "web": "https://github.com/rspeer/wiki2text"
  },
  {
    "name": "qt5_qtsql",
    "url": "https://github.com/philip-wernersbach/nim-qt5_qtsql.git",
    "method": "git",
    "tags": [
      "library",
      "wrapper",
      "database",
      "qt",
      "qt5",
      "qtsql",
      "sqlite",
      "postgres",
      "mysql"
    ],
    "description": "Binding for Qt 5's Qt SQL library that integrates with the features of the Nim language. Uses one API for multiple database engines.",
    "license": "MIT",
    "web": "https://github.com/philip-wernersbach/nim-qt5_qtsql"
  },
  {
    "name": "orient",
    "url": "https://github.com/philip-wernersbach/nim-orient",
    "method": "git",
    "tags": [
      "library",
      "wrapper",
      "database",
      "orientdb",
      "pure"
    ],
    "description": "OrientDB driver written in pure Nim, uses the OrientDB 2.0 Binary Protocol with Binary Serialization.",
    "license": "MPL",
    "web": "https://github.com/philip-wernersbach/nim-orient"
  },
  {
    "name": "syslog",
    "url": "https://github.com/FedericoCeratto/nim-syslog",
    "method": "git",
    "tags": [
      "library",
      "pure"
    ],
    "description": "Syslog module.",
    "license": "LGPLv3",
    "web": "https://github.com/FedericoCeratto/nim-syslog"
  },
  {
    "name": "nimes",
    "url": "https://github.com/def-/nimes",
    "method": "git",
    "tags": [
      "emulator",
      "nes",
      "game",
      "sdl",
      "javascript"
    ],
    "description": "NES emulator using SDL2, also compiles to JavaScript with emscripten.",
    "license": "MPL",
    "web": "https://github.com/def-/nimes"
  },
  {
    "name": "syscall",
    "url": "https://github.com/def-/nim-syscall",
    "method": "git",
    "tags": [
      "library"
    ],
    "description": "Raw system calls for Nim",
    "license": "MPL",
    "web": "https://github.com/def-/nim-syscall"
  },
  {
    "name": "jnim",
    "url": "https://github.com/vegansk/jnim",
    "method": "git",
    "tags": [
      "library",
      "java",
      "jvm",
      "bridge",
      "bindings"
    ],
    "description": "Nim - Java bridge",
    "license": "MIT",
    "web": "https://github.com/vegansk/jnim"
  },
  {
    "name": "nimPDF",
    "url": "https://github.com/jangko/nimpdf",
    "method": "git",
    "tags": [
      "library",
      "PDF",
      "document"
    ],
    "description": "library for generating PDF files",
    "license": "MIT",
    "web": "https://github.com/jangko/nimpdf"
  },
  {
    "name": "LLVM",
    "url": "https://github.com/FedeOmoto/llvm",
    "method": "git",
    "tags": [
      "LLVM",
      "bindings",
      "wrapper"
    ],
    "description": "LLVM bindings for the Nim language.",
    "license": "MIT",
    "web": "https://github.com/FedeOmoto/llvm"
  },
  {
    "name": "nshout",
    "url": "https://github.com/Senketsu/nshout",
    "method": "git",
    "tags": [
      "library",
      "shouter",
      "libshout",
      "wrapper",
      "bindings",
      "audio",
      "web"
    ],
    "description": "Nim bindings for libshout",
    "license": "MIT",
    "web": "https://github.com/Senketsu/nshout"
  },
  {
    "name": "nuuid",
    "url": "https://github.com/yglukhov/nim-only-uuid",
    "method": "git",
    "tags": [
      "library",
      "uuid",
      "guid"
    ],
    "description": "A Nim source only UUID generator",
    "license": "MIT",
    "web": "https://github.com/yglukhov/nim-only-uuid"
  },
  {
    "name": "fftw3",
    "url": "https://github.com/ziotom78/nimfftw3",
    "method": "git",
    "tags": [
      "library",
      "math",
      "fft"
    ],
    "description": "Bindings to the FFTW library",
    "license": "MIT",
    "web": "https://github.com/ziotom78/nimfftw3"
  },
  {
    "name": "nrpl",
    "url": "https://github.com/vegansk/nrpl",
    "method": "git",
    "tags": [
      "REPL",
      "application"
    ],
    "description": "A rudimentary Nim REPL",
    "license": "MIT",
    "web": "https://github.com/vegansk/nrpl"
  },
  {
    "name": "nim-geocoding",
    "url": "https://github.com/saratchandra92/nim-geocoding",
    "method": "git",
    "tags": [
      "library",
      "geocoding",
      "maps"
    ],
    "description": "A simple library for Google Maps Geocoding API",
    "license": "MIT",
    "web": "https://github.com/saratchandra92/nim-geocoding"
  },
  {
    "name": "io-gles",
    "url": "https://github.com/nimious/io-gles.git",
    "method": "git",
    "tags": [
      "binding",
      "khronos",
      "gles",
      "opengl es"
    ],
    "description": "Obsolete - please use gles instead!",
    "license": "MIT",
    "web": "https://github.com/nimious/io-gles"
  },
  {
    "name": "io-egl",
    "url": "https://github.com/nimious/io-egl.git",
    "method": "git",
    "tags": [
      "binding",
      "khronos",
      "egl",
      "opengl",
      "opengl es",
      "openvg"
    ],
    "description": "Obsolete - please use egl instead!",
    "license": "MIT",
    "web": "https://github.com/nimious/io-egl"
  },
  {
    "name": "io-sixense",
    "url": "https://github.com/nimious/io-sixense.git",
    "method": "git",
    "tags": [
      "binding",
      "sixense",
      "razer hydra",
      "stem system",
      "vr"
    ],
    "description": "Obsolete - please use sixense instead!",
    "license": "MIT",
    "web": "https://github.com/nimious/io-sixense"
  },
  {
    "name": "tnetstring",
    "url": "https://mahlon@bitbucket.org/mahlon/nim-tnetstring",
    "method": "hg",
    "tags": [
      "tnetstring",
      "library",
      "serialization"
    ],
    "description": "Parsing and serializing for the TNetstring format.",
    "license": "MIT",
    "web": "http://bitbucket.org/mahlon/nim-tnetstring"
  },
  {
    "name": "msgpack4nim",
    "url": "https://github.com/jangko/msgpack4nim",
    "method": "git",
    "tags": [
      "msgpack",
      "library",
      "serialization",
      "deserialization"
    ],
    "description": "Another MessagePack implementation written in pure nim",
    "license": "MIT",
    "web": "https://github.com/jangko/msgpack4nim"
  },
  {
    "name": "binaryheap",
    "url": "https://github.com/bluenote10/nim-heap",
    "method": "git",
    "tags": [
      "heap",
      "priority queue"
    ],
    "description": "Simple binary heap implementation",
    "license": "MIT",
    "web": "https://github.com/bluenote10/nim-heap"
  },
  {
    "name": "stringinterpolation",
    "url": "https://github.com/bluenote10/nim-stringinterpolation",
    "method": "git",
    "tags": [
      "string formatting",
      "string interpolation"
    ],
    "description": "String interpolation with printf syntax",
    "license": "MIT",
    "web": "https://github.com/bluenote10/nim-stringinterpolation"
  },
  {
    "name": "libovr",
    "url": "https://github.com/bluenote10/nim-ovr",
    "method": "git",
    "tags": [
      "Oculus Rift",
      "virtual reality"
    ],
    "description": "Nim bindings for libOVR (Oculus Rift)",
    "license": "MIT",
    "web": "https://github.com/bluenote10/nim-ovr"
  },
  {
    "name": "delaunay",
    "url": "https://github.com/Nycto/DelaunayNim",
    "method": "git",
    "tags": [
      "delaunay",
      "library",
      "algorithms",
      "graph"
    ],
    "description": "2D Delaunay triangulations",
    "license": "MIT",
    "web": "https://github.com/Nycto/DelaunayNim"
  },
  {
    "name": "linenoise",
    "url": "https://github.com/fallingduck/linenoise-nim",
    "method": "git",
    "tags": [
      "linenoise",
      "library",
      "wrapper",
      "commandline"
    ],
    "description": "Wrapper for linenoise, a free, self-contained alternative to GNU readline.",
    "license": "BSD",
    "web": "https://github.com/fallingduck/linenoise-nim"
  },
  {
    "name": "struct",
    "url": "https://github.com/rgv151/struct.nim",
    "method": "git",
    "tags": [
      "struct",
      "library",
      "python",
      "pack",
      "unpack"
    ],
    "description": "Python-like 'struct' for Nim",
    "license": "MIT",
    "web": "https://github.com/rgv151/struct.nim"
  },
  {
    "name": "uri2",
    "url": "https://github.com/achesak/nim-uri2",
    "method": "git",
    "tags": [
      "uri",
      "url",
      "library"
    ],
    "description": "Nim module for better URI handling",
    "license": "MIT",
    "web": "https://github.com/achesak/nim-uri2"
  },
  {
    "name": "hmac",
    "url": "https://github.com/rgv151/hmac.nim",
    "method": "git",
    "tags": [
      "hmac",
      "authentication",
      "hash",
      "sha1",
      "md5"
    ],
    "description": "HMAC-SHA1 and HMAC-MD5 hashing in Nim",
    "license": "MIT",
    "web": "https://github.com/rgv151/hmac.nim"
  },
  {
    "name": "mongrel2",
    "url": "https://mahlon@bitbucket.org/mahlon/nim-mongrel2",
    "method": "hg",
    "tags": [
      "mongrel2",
      "library",
      "www"
    ],
    "description": "Handler framework for the Mongrel2 web server.",
    "license": "MIT",
    "web": "http://bitbucket.org/mahlon/nim-mongrel2"
  },
  {
    "name": "shimsham",
    "url": "https://github.com/apense/shimsham",
    "method": "git",
    "tags": [
      "crypto",
      "hash",
      "hashing",
      "digest"
    ],
    "description": "Hashing/Digest collection in pure Nim",
    "license": "MIT",
    "web": "https://github.com/apense/shimsham"
  },
  {
    "name": "base32",
    "url": "https://github.com/rgv151/base32.nim",
    "method": "git",
    "tags": [
      "base32",
      "encode",
      "decode"
    ],
    "description": "Base32 library for Nim",
    "license": "MIT",
    "web": "https://github.com/rgv151/base32.nim"
  },
  {
    "name": "otp",
    "url": "https://github.com/rgv151/otp.nim",
    "method": "git",
    "tags": [
      "otp",
      "hotp",
      "totp",
      "time",
      "password",
      "one",
      "google",
      "authenticator"
    ],
    "description": "One Time Password library for Nim",
    "license": "MIT",
    "web": "https://github.com/rgv151/otp.nim"
  },
  {
    "name": "q",
    "url": "https://github.com/rgv151/q.nim",
    "method": "git",
    "tags": [
      "css",
      "selector",
      "query",
      "match",
      "find",
      "html",
      "xml",
      "jquery"
    ],
    "description": "Simple package for query HTML/XML elements using a CSS3 or jQuery-like selector syntax",
    "license": "MIT",
    "web": "https://github.com/rgv151/q.nim"
  },
  {
    "name": "bignum",
    "url": "https://github.com/FedeOmoto/bignum",
    "method": "git",
    "tags": [
      "bignum",
      "gmp",
      "wrapper"
    ],
    "description": "Wrapper around the GMP bindings for the Nim language.",
    "license": "MIT",
    "web": "https://github.com/FedeOmoto/bignum"
  },
  {
    "name": "rbtree",
    "url": "https://github.com/Nycto/RBTreeNim",
    "method": "git",
    "tags": [
      "tree",
      "binary search tree",
      "rbtree",
      "red black tree"
    ],
    "description": "Red/Black Trees",
    "license": "MIT",
    "web": "https://github.com/Nycto/RBTreeNim"
  },
  {
    "name": "anybar",
    "url": "https://github.com/rgv151/anybar.nim",
    "method": "git",
    "tags": [
      "anybar",
      "menubar",
      "status",
      "indicator"
    ],
    "description": "Control AnyBar instances with Nim",
    "license": "MIT",
    "web": "https://github.com/rgv151/anybar.nim"
  },
  {
    "name": "astar",
    "url": "https://github.com/Nycto/AStarNim",
    "method": "git",
    "tags": [
      "astar",
      "A*",
      "pathfinding",
      "algorithm"
    ],
    "description": "A* Pathfinding",
    "license": "MIT",
    "web": "https://github.com/Nycto/AStarNim"
  },
  {
    "name": "lazy",
    "url": "https://github.com/petermora/nimLazy/",
    "method": "git",
    "tags": [
      "library",
      "iterator",
      "lazy list"
    ],
    "description": "Iterator library for Nim",
    "license": "MIT",
    "web": "https://github.com/petermora/nimLazy"
  },
  {
    "name": "asyncpythonfile",
    "url": "https://github.com/fallingduck/asyncpythonfile-nim",
    "method": "git",
    "tags": [
      "async",
      "asynchronous",
      "library",
      "python",
      "file",
      "files"
    ],
    "description": "High level, asynchronous file API mimicking Python's file interface.",
    "license": "ISC",
    "web": "https://github.com/fallingduck/asyncpythonfile-nim"
  },
  {
    "name": "nimfuzz",
    "url": "https://github.com/apense/nimfuzz",
    "method": "git",
    "tags": [
      "fuzzing",
      "testing",
      "hacking",
      "security"
    ],
    "description": "Simple and compact fuzzing",
    "license": "Apache License 2.0",
    "web": "https://apense.github.io/nimfuzz"
  },
  {
    "name": "linalg",
    "url": "https://github.com/unicredit/linear-algebra",
    "method": "git",
    "tags": [
      "vector",
      "matrix",
      "linear-algebra",
      "BLAS",
      "LAPACK"
    ],
    "description": "Linear algebra for Nim",
    "license": "Apache License 2.0",
    "web": "https://github.com/unicredit/linear-algebra"
  },
  {
    "name": "sequester",
    "url": "https://github.com/fallingduck/sequester",
    "method": "git",
    "tags": [
      "library",
      "seq",
      "sequence",
      "strings",
      "iterators",
      "php"
    ],
    "description": "Library for converting sequences to strings. Also has PHP-inspired explode and implode procs.",
    "license": "ISC",
    "web": "https://github.com/fallingduck/sequester"
  },
  {
    "name": "options",
    "url": "https://github.com/fallingduck/options-nim",
    "method": "git",
    "tags": [
      "library",
      "option",
      "optionals",
      "maybe"
    ],
    "description": "Temporary package to fix broken code in 0.11.2 stable.",
    "license": "MIT",
    "web": "https://github.com/fallingduck/options-nim"
  },
  {
    "name": "oldwinapi",
    "url": "https://github.com/nim-lang/oldwinapi",
    "method": "git",
    "tags": [
      "library",
      "windows",
      "api"
    ],
    "description": "Old Win API library for Nim",
    "license": "LGPL with static linking exception",
    "web": "https://github.com/nim-lang/oldwinapi"
  },
  {
    "name": "nimx",
    "url": "https://github.com/yglukhov/nimx",
    "method": "git",
    "tags": [
      "gui",
      "ui",
      "library"
    ],
    "description": "Cross-platform GUI framework",
    "license": "MIT",
    "web": "https://github.com/yglukhov/nimx"
  },
  {
    "name": "memo",
    "url": "https://github.com/andreaferretti/memo",
    "method": "git",
    "tags": [
      "memo",
      "memoization",
      "memoize",
      "cache"
    ],
    "description": "Memoize Nim functions",
    "license": "Apache License 2.0",
    "web": "https://github.com/andreaferretti/memo"
  },
  {
    "name": "base62",
    "url": "https://github.com/singularperturbation/base62-encode",
    "method": "git",
    "tags": [
      "base62",
      "encode",
      "decode"
    ],
    "description": "Arbitrary base encoding-decoding functions, defaulting to Base-62.",
    "license": "MIT",
    "web": "https://github.com/singularperturbation/base62-encode"
  },
  {
    "name": "telebot",
    "url": "https://github.com/rgv151/telebot.nim",
    "method": "git",
    "tags": [
      "telebot",
      "telegram",
      "bot",
      "api",
      "client",
      "async"
    ],
    "description": "Async Telegram Bot API Client",
    "license": "MIT",
    "web": "https://github.com/rgv151/telebot.nim"
  },
  {
    "name": "tempfile",
    "url": "https://github.com/rgv151/tempfile.nim",
    "method": "git",
    "tags": [
      "temp",
      "mktemp",
      "make",
      "mk",
      "mkstemp",
      "mkdtemp"
    ],
    "description": "Temporary files and directories",
    "license": "MIT",
    "web": "https://github.com/rgv151/tempfile.nim"
  },
  {
    "name": "AstroNimy",
    "url": "https://github.com/super-massive-black-holes/AstroNimy",
    "method": "git",
    "tags": [
      "science",
      "astronomy",
      "library"
    ],
    "description": "Astronomical library for Nim",
    "license": "MIT",
    "web": "https://github.com/super-massive-black-holes/AstroNimy"
  },
  {
    "name": "patty",
    "url": "https://github.com/andreaferretti/patty",
    "method": "git",
    "tags": [
      "pattern",
      "adt",
      "variant",
      "pattern matching",
      "algebraic data type"
    ],
    "description": "Algebraic data types and pattern matching",
    "license": "Apache License 2.0",
    "web": "https://github.com/andreaferretti/patty"
  },
  {
    "name": "einheit",
    "url": "https://github.com/jyapayne/einheit",
    "method": "git",
    "tags": [
      "unit",
      "tests",
      "unittest",
      "unit tests",
      "unit test macro"
    ],
    "description": "Pretty looking, full featured, Python-inspired unit test library.",
    "license": "MIT",
    "web": "https://github.com/jyapayne/einheit"
  },
  {
    "name": "plists",
    "url": "https://github.com/yglukhov/plists",
    "method": "git",
    "tags": [
      "plist",
      "property",
      "list"
    ],
    "description": "Generate and parse Mac OS X .plist files in Nim.",
    "license": "MIT",
    "web": "https://github.com/yglukhov/plists"
  },
  {
    "name": "ncurses",
    "url": "https://github.com/rnowley/nim-ncurses/",
    "method": "git",
    "tags": [
      "library",
      "terminal",
      "graphics",
      "wrapper"
    ],
    "description": "A wrapper for NCurses",
    "license": "MIT",
    "web": "https://github.com/rnowley/nim-ncurses"
  },
  {
    "name": "nanovg.nim",
    "url": "https://github.com/fowlmouth/nanovg.nim",
    "method": "git",
    "tags": [
      "wrapper",
      "GUI",
      "vector graphics",
      "opengl"
    ],
    "description": "A wrapper for NanoVG vector graphics rendering",
    "license": "MIT",
    "web": "https://github.com/fowlmouth/nanovg.nim"
  },
  {
    "name": "pwd",
    "url": "https://github.com/achesak/nim-pwd",
    "method": "git",
    "tags": [
      "library",
      "unix",
      "pwd",
      "password"
    ],
    "description": "Nim port of Python's pwd module for working with the UNIX password file",
    "license": "MIT",
    "web": "https://github.com/achesak/nim-pwd"
  },
  {
    "name": "spwd",
    "url": "https://github.com/achesak/nim-spwd",
    "method": "git",
    "tags": [
      "library",
      "unix",
      "spwd",
      "password",
      "shadow"
    ],
    "description": "Nim port of Python's spwd module for working with the UNIX shadow password file",
    "license": "MIT",
    "web": "https://github.com/achesak/nim-spwd"
  },
  {
    "name": "grp",
    "url": "https://github.com/achesak/nim-grp",
    "method": "git",
    "tags": [
      "library",
      "unix",
      "grp",
      "group"
    ],
    "description": "Nim port of Python's grp module for working with the UNIX group database file",
    "license": "MIT",
    "web": "https://github.com/achesak/nim-grp"
  },
  {
    "name": "stopwatch",
    "url": "https://gitlab.com/define-private-public/stopwatch",
    "method": "git",
    "tags": [
      "timer",
      "timing",
      "benchmarking",
      "watch",
      "clock"
    ],
    "description": "A simple timing library for benchmarking code and other things.",
    "license": "MIT",
    "web": "https://gitlab.com/define-private-public/stopwatch"
  },
  {
    "name": "nimFinLib",
    "url": "https://github.com/qqtop/NimFinLib",
    "method": "git",
    "tags": [
      "financial"
    ],
    "description": "Financial Library for Nim",
    "license": "MIT",
    "web": "https://github.com/qqtop/NimFinLib"
  },
  {
    "name": "libssh2",
    "url": "https://github.com/rgv151/libssh2.nim",
    "method": "git",
    "tags": [
      "lib",
      "ssh",
      "ssh2",
      "openssh",
      "client",
      "sftp",
      "scp"
    ],
    "description": "Nim wrapper for libssh2",
    "license": "MIT",
    "web": "https://github.com/rgv151/libssh2.nim"
  },
  {
    "name": "rethinkdb",
    "url": "https://github.com/rgv151/rethinkdb.nim",
    "method": "git",
    "tags": [
      "rethinkdb",
      "driver",
      "client",
      "json"
    ],
    "description": "RethinkDB driver for Nim",
    "license": "MIT",
    "web": "https://github.com/rgv151/rethinkdb.nim"
  },
  {
    "name": "dbus",
    "url": "https://github.com/zielmicha/nim-dbus",
    "method": "git",
    "tags": [
      "dbus"
    ],
    "description": "dbus bindings for Nim",
    "license": "MIT",
    "web": "https://github.com/zielmicha/nim-dbus"
  },
  {
    "name": "lmdb",
    "url": "https://github.com/fowlmouth/lmdb.nim",
    "method": "git",
    "tags": [
      "wrapper",
      "lmdb"
    ],
    "description": "A wrapper for LMDB the Lightning Memory-Mapped Database",
    "license": "MIT",
    "web": "https://github.com/fowlmouth/lmdb.nim"
  },
  {
    "name": "zip",
    "url": "https://github.com/nim-lang/zip",
    "method": "git",
    "tags": [
      "wrapper",
      "zip"
    ],
    "description": "A wrapper for the zip library",
    "license": "MIT",
    "web": "https://github.com/nim-lang/zip"
  },
  {
    "name": "csvtools",
    "url": "https://github.com/unicredit/csvtools",
    "method": "git",
    "tags": [
      "CSV",
      "comma separated values",
      "TSV"
    ],
    "description": "Manage CSV files",
    "license": "Apache License 2.0",
    "web": "https://github.com/unicredit/csvtools"
  },
  {
    "name": "httpform",
    "url": "https://github.com/tulayang/httpform",
    "method": "git",
    "tags": [
      "request parser",
      "upload",
      "html5 file"
    ],
    "description": "Http request form parser",
    "license": "MIT",
    "web": "https://github.com/tulayang/httpform"
  },
  {
    "name": "vardene",
    "url": "https://github.com/Xe/vardene",
    "method": "git",
    "tags": [
      "command line",
      "tool",
      "compiler"
    ],
    "description": "A simple tool to manage multiple installs of Nim.",
    "license": "MIT",
    "web": "https://christine.website/projects/Vardene"
  },
  {
    "name": "quadtree",
    "url": "https://github.com/Nycto/QuadtreeNim",
    "method": "git",
    "tags": [
      "quadtree",
      "algorithm"
    ],
    "description": "A Quadtree implementation",
    "license": "MIT",
    "web": "https://github.com/Nycto/QuadtreeNim"
  },
  {
    "name": "expat",
    "url": "https://github.com/nim-lang/expat",
    "method": "git",
    "tags": [
      "expat",
      "xml",
      "parsing"
    ],
    "description": "Expat wrapper for Nim",
    "license": "MIT",
    "web": "https://github.com/nim-lang/expat"
  },
  {
    "name": "sphinx",
    "url": "https://github.com/Araq/sphinx",
    "method": "git",
    "tags": [
      "sphinx",
      "wrapper",
      "search",
      "engine"
    ],
    "description": "Sphinx wrapper for Nim",
    "license": "LGPL",
    "web": "https://github.com/Araq/sphinx"
  },
  {
    "name": "sdl1",
    "url": "https://github.com/nim-lang/sdl1",
    "method": "git",
    "tags": [
      "graphics",
      "library",
      "multi-media",
      "input",
      "sound",
      "joystick"
    ],
    "description": "SDL 1.2 wrapper for Nim.",
    "license": "LGPL",
    "web": "https://github.com/nim-lang/sdl1"
  },
  {
    "name": "graphics",
    "url": "https://github.com/nim-lang/graphics",
    "method": "git",
    "tags": [
      "library",
      "SDL"
    ],
    "description": "Graphics module for Nim.",
    "license": "MIT",
    "web": "https://github.com/nim-lang/graphics"
  },
  {
    "name": "libffi",
    "url": "https://github.com/Araq/libffi",
    "method": "git",
    "tags": [
      "ffi",
      "library",
      "C",
      "calling",
      "convention"
    ],
    "description": "libffi wrapper for Nim.",
    "license": "MIT",
    "web": "https://github.com/Araq/libffi"
  },
  {
    "name": "libcurl",
    "url": "https://github.com/Araq/libcurl",
    "method": "git",
    "tags": [
      "curl",
      "web",
      "http",
      "download"
    ],
    "description": "Nim wrapper for libcurl.",
    "license": "MIT",
    "web": "https://github.com/Araq/libcurl"
  },
  {
    "name": "perlin",
    "url": "https://github.com/Nycto/PerlinNim",
    "method": "git",
    "tags": [
      "perlin",
      "simplex",
      "noise"
    ],
    "description": "Perlin noise and Simplex noise generation",
    "license": "MIT",
    "web": "https://github.com/Nycto/PerlinNim"
  },
  {
    "name": "pfring",
    "url": "https://github.com/rgv151/pfring.nim",
    "method": "git",
    "tags": [
      "pf_ring",
      "packet",
      "sniff",
      "pcap",
      "pfring",
      "network",
      "capture",
      "socket"
    ],
    "description": "PF_RING wrapper for Nim",
    "license": "MIT",
    "web": "https://github.com/rgv151/pfring.nim"
  },
  {
    "name": "xxtea",
    "url": "https://github.com/xxtea/xxtea-nim",
    "method": "git",
    "tags": [
      "xxtea",
      "encrypt",
      "decrypt",
      "crypto"
    ],
    "description": "XXTEA encryption algorithm library written in pure Nim.",
    "license": "MIT",
    "web": "https://github.com/xxtea/xxtea-nim"
  },
  {
    "name": "xxhash",
    "url": "https://github.com/rgv151/xxhash.nim",
    "method": "git",
    "tags": [
      "fast",
      "hash",
      "algorithm"
    ],
    "description": "xxhash wrapper for Nim",
    "license": "MIT",
    "web": "https://github.com/rgv151/xxhash.nim"
  },
  {
    "name": "libipset",
    "url": "https://github.com/rgv151/libipset.nim",
    "method": "git",
    "tags": [
      "ipset",
      "firewall",
      "netfilter",
      "mac",
      "ip",
      "network",
      "collection",
      "rule",
      "set"
    ],
    "description": "libipset wrapper for Nim",
    "license": "MIT",
    "web": "https://github.com/rgv151/libipset.nim"
  },
  {
    "name": "pop3",
    "url": "https://github.com/FedericoCeratto/nim-pop3",
    "method": "git",
    "tags": [
      "network",
      "pop3",
      "email"
    ],
    "description": "POP3 client library",
    "license": "LGPLv3",
    "web": "https://github.com/FedericoCeratto/nim-pop3"
  },
  {
    "name": "nimrpc",
    "url": "https://github.com/rogercloud/nim-rpc",
    "method": "git",
    "tags": [
      "msgpack",
      "library",
      "rpc",
      "nimrpc"
    ],
    "description": "RPC implementation for Nim based on msgpack4nim",
    "license": "MIT",
    "web": "https://github.com/rogercloud/nim-rpc"
  },
  {
    "name": "asyncevents",
    "url": "https://github.com/tulayang/asyncevents",
    "method": "git",
    "tags": [
      "event",
      "future",
      "asyncdispath"
    ],
    "description": "Asynchronous event loop for progaming with MVC",
    "license": "MIT",
    "web": "https://github.com/tulayang/asyncevents"
  },
  {
    "name": "nimSHA2",
    "url": "https://github.com/jangko/nimSHA2",
    "method": "git",
    "tags": [
      "hash",
      "crypto",
      "library",
      "sha256",
      "sha224",
      "sha384",
      "sha512"
    ],
    "description": "Secure Hash Algorithm - 2, [224, 256, 384, and 512 bits]",
    "license": "MIT",
    "web": "https://github.com/jangko/nimSHA2"
  },
  {
    "name": "nimAES",
    "url": "https://github.com/jangko/nimAES",
    "method": "git",
    "tags": [
      "crypto",
      "library",
      "aes",
      "encryption",
      "rijndael"
    ],
    "description": "Advanced Encryption Standard, Rijndael Algorithm",
    "license": "MIT",
    "web": "https://github.com/jangko/nimAES"
  },
  {
    "name": "nimeverything",
    "url": "https://github.com/xland/nimeverything/",
    "method": "git",
    "tags": [
      "everything",
      "voidtools",
      "Everything Search Engine"
    ],
    "description": "everything  search engine wrapper",
    "license": "MIT",
    "web": "https://github.com/xland/nimeverything"
  },
  {
    "name": "vidhdr",
    "url": "https://github.com/achesak/nim-vidhdr",
    "method": "git",
    "tags": [
      "video",
      "formats",
      "file"
    ],
    "description": "Library for detecting the format of an video file",
    "license": "MIT",
    "web": "https://github.com/achesak/nim-vidhdr"
  },
  {
    "name": "gitapi",
    "url": "https://github.com/achesak/nim-gitapi",
    "method": "git",
    "tags": [
      "git",
      "version control",
      "library"
    ],
    "description": "Nim wrapper around the git version control software",
    "license": "MIT",
    "web": "https://github.com/achesak/nim-gitapi"
  },
  {
    "name": "ptrace",
    "url": "https://github.com/rgv151/ptrace.nim",
    "method": "git",
    "tags": [
      "ptrace",
      "trace",
      "process",
      "syscal",
      "system",
      "call"
    ],
    "description": "ptrace wrapper for Nim",
    "license": "MIT",
    "web": "https://github.com/rgv151/ptrace.nim"
  },
  {
    "name": "ndbex",
    "url": "https://github.com/Senketsu/nim-db-ex",
    "method": "git",
    "tags": [
      "extension",
      "database",
      "convenience",
      "db",
      "mysql",
      "postgres",
      "sqlite"
    ],
    "description": "extension modules for Nim's 'db_*' modules",
    "license": "MIT",
    "web": "https://github.com/Senketsu/nim-db-ex"
  },
  {
    "name": "spry",
    "url": "https://github.com/gokr/spry",
    "method": "git",
    "tags": [
      "language",
      "library",
      "scripting"
    ],
    "description": "A Smalltalk and Rebol inspired language implemented as an AST interpreter",
    "license": "MIT",
    "web": "https://github.com/gokr/spry"
  },
  {
    "name": "nimBMP",
    "url": "https://github.com/jangko/nimBMP",
    "method": "git",
    "tags": [
      "graphics",
      "library",
      "BMP"
    ],
    "description": "BMP encoder and decoder",
    "license": "MIT",
    "web": "https://github.com/jangko/nimBMP"
  },
  {
    "name": "nimPNG",
    "url": "https://github.com/jangko/nimPNG",
    "method": "git",
    "tags": [
      "graphics",
      "library",
      "PNG"
    ],
    "description": "PNG(Portable Network Graphics) encoder and decoder",
    "license": "MIT",
    "web": "https://github.com/jangko/nimPNG"
  },
  {
    "name": "litestore",
    "url": "https://github.com/h3rald/litestore",
    "method": "git",
    "tags": [
      "database",
      "rest",
      "sqlite"
    ],
    "description": "A lightweight, self-contained, RESTful, searchable, multi-format NoSQL document store",
    "license": "MIT",
    "web": "https://h3rald.com/litestore"
  },
  {
    "name": "parseFixed",
    "url": "https://github.com/jlp765/parsefixed",
    "method": "git",
    "tags": [
      "parse",
      "fixed",
      "width",
      "parser",
      "text"
    ],
    "description": "Parse fixed-width fields within lines of text (complementary to parsecsv)",
    "license": "MIT",
    "web": "https://github.com/jlp765/parsefixed"
  },
  {
    "name": "playlists",
    "url": "https://github.com/achesak/nim-playlists",
    "method": "git",
    "tags": [
      "library",
      "playlists",
      "M3U",
      "PLS",
      "XSPF"
    ],
    "description": "Nim library for parsing PLS, M3U, and XSPF playlist files",
    "license": "MIT",
    "web": "https://github.com/achesak/nim-playlists"
  },
  {
    "name": "seqmath",
    "url": "https://github.com/jlp765/seqmath",
    "method": "git",
    "tags": [
      "math",
      "seq",
      "sequence",
      "array",
      "nested",
      "algebra",
      "statistics",
      "lifted",
      "financial"
    ],
    "description": "Nim math library for sequences and nested sequences (extends math library)",
    "license": "MIT",
    "web": "https://github.com/jlp765/seqmath"
  },
  {
    "name": "daemonize",
    "url": "https://github.com/rgv151/daemonize.nim",
    "method": "git",
    "tags": [
      "daemonize",
      "background",
      "fork",
      "unix",
      "linux",
      "process"
    ],
    "description": "This library makes your code run as a daemon process on Unix-like systems",
    "license": "MIT",
    "web": "https://github.com/rgv151/daemonize.nim"
  },
  {
    "name": "tnim",
    "url": "https://github.com/jlp765/tnim",
    "method": "git",
    "tags": [
      "REPL",
      "sandbox",
      "interactive",
      "compiler",
      "code",
      "language"
    ],
    "description": "tnim is a Nim REPL - an interactive sandbox for testing Nim code",
    "license": "MIT",
    "web": "https://github.com/jlp765/tnim"
  },
  {
    "name": "ris",
    "url": "https://github.com/achesak/nim-ris",
    "method": "git",
    "tags": [
      "RIS",
      "citation",
      "library"
    ],
    "description": "Module for working with RIS citation files",
    "license": "MIT",
    "web": "https://github.com/achesak/nim-ris"
  },
  {
    "name": "geoip",
    "url": "https://github.com/achesak/nim-geoip",
    "method": "git",
    "tags": [
      "IP",
      "address",
      "location",
      "geolocation"
    ],
    "description": "Retrieve info about a location from an IP address",
    "license": "MIT",
    "web": "https://github.com/achesak/nim-geoip"
  },
  {
    "name": "freegeoip",
    "url": "https://github.com/achesak/nim-freegeoip",
    "method": "git",
    "tags": [
      "IP",
      "address",
      "location",
      "geolocation"
    ],
    "description": "Retrieve info about a location from an IP address",
    "license": "MIT",
    "web": "https://github.com/achesak/nim-freegeoip"
  },
  {
    "name": "nimroutine",
    "url": "https://github.com/rogercloud/nim-routine",
    "method": "git",
    "tags": [
      "goroutine",
      "routine",
      "lightweight",
      "thread"
    ],
    "description": "A go routine like nim implementation",
    "license": "MIT",
    "web": "https://github.com/rogercloud/nim-routine"
  },
  {
    "name": "coverage",
    "url": "https://github.com/yglukhov/coverage",
    "method": "git",
    "tags": [
      "code",
      "coverage"
    ],
    "description": "Code coverage library",
    "license": "MIT",
    "web": "https://github.com/yglukhov/coverage"
  },
  {
    "name": "golib",
    "url": "https://github.com/stefantalpalaru/golib-nim",
    "method": "git",
    "tags": [
      "library",
      "wrapper"
    ],
    "description": "Bindings for golib - a library that (ab)uses gccgo to bring Go's channels and goroutines to the rest of the world",
    "license": "BSD",
    "web": "https://github.com/stefantalpalaru/golib-nim"
  },
  {
    "name": "libnotify",
    "url": "https://github.com/FedericoCeratto/nim-libnotify.git",
    "method": "git",
    "tags": [
      "library",
      "wrapper",
      "desktop"
    ],
    "description": "Minimalistic libnotify wrapper for desktop notifications",
    "license": "LGPLv3",
    "web": "https://github.com/FedericoCeratto/nim-libnotify"
  },
  {
    "name": "nimcat",
    "url": "https://github.com/shakna-israel/nimcat",
    "method": "git",
    "tags": [
      "cat",
      "cli"
    ],
    "description": "An implementation of cat in Nim",
    "license": "MIT",
    "web": "https://github.com/shakna-israel/nimcat"
  },
  {
    "name": "sections",
    "url": "https://github.com/c0ffeeartc/nim-sections",
    "method": "git",
    "tags": [
      "BDD",
      "test"
    ],
    "description": "`Section` macro with BDD aliases for testing",
    "license": "MIT",
    "web": "https://github.com/c0ffeeartc/nim-sections"
  },
  {
    "name": "nimfp",
    "url": "https://github.com/vegansk/nimfp",
    "method": "git",
    "tags": [
      "functional",
      "library"
    ],
    "description": "Nim functional programming library",
    "license": "MIT",
    "web": "https://github.com/vegansk/nimfp"
  },
  {
    "name": "nhsl",
    "url": "https://github.com/twist-vector/nhsl.git",
    "method": "git",
    "tags": [
      "library",
      "serialization",
      "pure"
    ],
    "description": "Nim Hessian Serialization Library encodes/decodes data into the Hessian binary protocol",
    "license": "LGPL",
    "web": "https://github.com/twist-vector/nhsl"
  },
  {
    "name": "nimstopwatch",
    "url": "https://github.com/twist-vector/nim-stopwatch.git",
    "method": "git",
    "tags": [
      "app",
      "timer"
    ],
    "description": "A Nim-based, non-graphical application designed to measure the amount of time elapsed from its activation to deactivation, includes total elapsed time, lap, and split times.",
    "license": "LGPL",
    "web": "https://github.com/twist-vector/nim-stopwatch"
  },
  {
    "name": "playground",
    "url": "https://github.com/theduke/nim-playground",
    "method": "git",
    "tags": [
      "webapp",
      "execution",
      "code",
      "sandbox"
    ],
    "description": "Web-based playground for testing Nim code.",
    "license": "MIT",
    "web": "https://github.com/theduke/nim-playground"
  },
  {
    "name": "nimsl",
    "url": "https://github.com/yglukhov/nimsl",
    "method": "git",
    "tags": [
      "shader",
      "opengl",
      "glsl"
    ],
    "description": "Shaders in Nim.",
    "license": "MIT",
    "web": "https://github.com/yglukhov/nimsl"
  },
  {
    "name": "omnilog",
    "url": "https://github.com/nim-appkit/omnilog",
    "method": "git",
    "tags": [
      "library",
      "logging",
      "logs"
    ],
    "description": "Advanced logging library for Nim with structured logging, formatters, filters and writers.",
    "license": "MIT",
    "web": "https://github.com/nim-appkit/omnilog"
  },
  {
    "name": "values",
    "url": "https://github.com/nim-appkit/values",
    "method": "git",
    "tags": [
      "library",
      "values",
      "datastructures"
    ],
    "description": "Library for working with arbitrary values + a map data structure.",
    "license": "MIT",
    "web": "https://github.com/nim-appkit/values"
  },
  {
    "name": "geohash",
    "url": "https://github.com/twist-vector/nim-geohash.git",
    "method": "git",
    "tags": [
      "library",
      "geocoding",
      "pure"
    ],
    "description": "Nim implementation of the geohash latitude/longitude geocode system",
    "license": "Apache License 2.0",
    "web": "https://github.com/twist-vector/nim-geohash"
  },
  {
    "name": "bped",
    "url": "https://github.com/twist-vector/nim-bped.git",
    "method": "git",
    "tags": [
      "library",
      "serialization",
      "pure"
    ],
    "description": "Nim implementation of the Bittorrent ascii serialization protocol",
    "license": "Apache License 2.0",
    "web": "https://github.com/twist-vector/nim-bped"
  },
  {
    "name": "ctrulib",
    "url": "https://github.com/skyforce77/ctrulib-nim.git",
    "method": "git",
    "tags": [
      "library",
      "nintendo",
      "3ds"
    ],
    "description": "ctrulib wrapper",
    "license": "GPLv2",
    "web": "https://github.com/skyforce77/ctrulib-nim"
  },
  {
    "name": "nimrdkafka",
    "url": "https://github.com/dfdeshom/nimrdkafka.git",
    "method": "git",
    "tags": [
      "library",
      "wrapper",
      "kafka"
    ],
    "description": "Nim wrapper for librdkafka",
    "license": "Apache License 2.0",
    "web": "https://github.com/dfdeshom/nimrdkafka"
  },
  {
    "name": "utils",
    "url": "https://github.com/nim-appkit/utils",
    "method": "git",
    "tags": [
      "library",
      "utilities"
    ],
    "description": "Collection of string, parsing, pointer, ... utilities.",
    "license": "MIT",
    "web": "https://github.com/nim-appkit/utils"
  },
  {
    "name": "pymod",
    "url": "https://github.com/jboy/nim-pymod",
    "method": "git",
    "tags": [
      "wrapper",
      "python",
      "module",
      "numpy",
      "array",
      "matrix",
      "ndarray",
      "pyobject",
      "pyarrayobject",
      "iterator",
      "iterators",
      "docstring"
    ],
    "description": "Auto-generate a Python module that wraps a Nim module.",
    "license": "MIT",
    "web": "https://github.com/jboy/nim-pymod"
  },
  {
    "name": "db",
    "url": "https://github.com/jlp765/db",
    "method": "git",
    "tags": [
      "wrapper",
      "database",
      "module",
      "sqlite",
      "mysql",
      "postgres",
      "db_sqlite",
      "db_mysql",
      "db_postgres"
    ],
    "description": "Unified db access module, providing a single library module to access the db_sqlite, db_mysql and db_postgres modules.",
    "license": "MIT",
    "web": "https://github.com/jlp765/db"
  },
  {
    "name": "nimsnappy",
    "url": "https://github.com/dfdeshom/nimsnappy.git",
    "method": "git",
    "tags": [
      "wrapper",
      "compression"
    ],
    "description": "Nim wrapper for the snappy compression library. there is also a high-level API for easy use",
    "license": "BSD",
    "web": "https://github.com/dfdeshom/nimsnappy"
  },
  {
    "name": "nimLUA",
    "url": "https://github.com/jangko/nimLUA",
    "method": "git",
    "tags": [
      "lua",
      "library",
      "bind",
      "glue",
      "macros"
    ],
    "description": "glue code generator to bind Nim and Lua together using Nim's powerful macro",
    "license": "MIT",
    "web": "https://github.com/jangko/nimLUA"
  },
  {
    "name": "sound",
    "url": "https://github.com/yglukhov/sound.git",
    "method": "git",
    "tags": [
      "sound",
      "ogg"
    ],
    "description": "Cross-platform sound mixer library",
    "license": "MIT",
    "web": "https://github.com/yglukhov/sound"
  },
  {
    "name": "nimi3status",
    "url": "https://github.com/FedericoCeratto/nimi3status",
    "method": "git",
    "tags": [
      "i3",
      "i3status"
    ],
    "description": "Lightweight i3 status bar.",
    "license": "GPLv3",
    "web": "https://github.com/FedericoCeratto/nimi3status"
  },
  {
    "name": "native_dialogs",
    "url": "https://github.com/SSPkrolik/nim-native-dialogs.git",
    "method": "git",
    "tags": [
      "ui",
      "gui",
      "cross-platform",
      "library"
    ],
    "description": "Implements framework-agnostic native operating system dialogs calls",
    "license": "MIT",
    "web": "https://github.com/SSPkrolik/nim-native-dialogs"
  },
  {
    "name": "variant",
    "url": "https://github.com/yglukhov/variant.git",
    "method": "git",
    "tags": [
      "variant"
    ],
    "description": "Variant type and type matching",
    "license": "MIT",
    "web": "https://github.com/yglukhov/variant"
  },
  {
    "name": "pythonmath",
    "url": "https://github.com/achesak/nim-pythonmath",
    "method": "git",
    "tags": [
      "library",
      "python",
      "math"
    ],
    "description": "Module to provide an interface as similar as possible to Python's math libary",
    "license": "MIT",
    "web": "https://github.com/achesak/nim-pythonmath"
  },
  {
    "name": "nimlz4",
    "url": "https://github.com/dfdeshom/nimlz4.git",
    "method": "git",
    "tags": [
      "wrapper",
      "compression",
      "lzo",
      "lz4"
    ],
    "description": "Nim wrapper for the LZ4 library. There is also a high-level API for easy use",
    "license": "BSD",
    "web": "https://github.com/dfdeshom/nimlz4"
  },
  {
    "name": "pythonize",
    "url": "https://github.com/marcoapintoo/nim-pythonize.git",
    "method": "git",
    "tags": [
      "python",
      "wrapper"
    ],
    "description": "A higher-level wrapper for the Python Programing Language",
    "license": "MIT",
    "web": "https://github.com/marcoapintoo/nim-pythonize"
  },
  {
    "name": "cligen",
    "url": "https://github.com/c-blake/cligen.git",
    "method": "git",
    "tags": [
      "library",
      "commandline",
      "arguments",
      "switches",
      "parsing",
      "options"
    ],
    "description": "Infer & generate command-line interace/option/argument parsers",
    "license": "MIT",
    "web": "https://github.com/c-blake/cligen"
  },
  {
    "name": "fnmatch",
    "url": "https://github.com/achesak/nim-fnmatch",
    "method": "git",
    "tags": [
      "library",
      "unix",
      "files",
      "matching"
    ],
    "description": "Nim module for filename matching with UNIX shell patterns",
    "license": "MIT",
    "web": "https://github.com/achesak/nim-fnmatch"
  },
  {
    "name": "shorturl",
    "url": "https://github.com/achesak/nim-shorturl",
    "method": "git",
    "tags": [
      "library",
      "url",
      "uid"
    ],
    "description": "Nim module for generating URL identifiers for Tiny URL and bit.ly-like URLs",
    "license": "MIT",
    "web": "https://github.com/achesak/nim-shorturl"
  },
  {
    "name": "teafiles",
    "url": "git@github.com:unicredit/nim-teafiles.git",
    "method": "git",
    "tags": [
      "teafiles",
      "mmap",
      "timeseries"
    ],
    "description": "TeaFiles provide fast read/write access to time series data",
    "license": "Apache2",
    "web": "https://github.com/unicredit/nim-teafiles"
  },
  {
    "name": "emmy",
    "url": "git@github.com:unicredit/emmy.git",
    "method": "git",
    "tags": [
      "algebra",
      "polynomials",
      "primes",
      "ring",
      "quotients"
    ],
    "description": "Algebraic structures and related operations for Nim",
    "license": "Apache2",
    "web": "https://github.com/unicredit/emmy"
  },
  {
    "name": "impulse_engine",
    "url": "https://github.com/matkuki/Nim-Impulse-Engine",
    "method": "git",
    "tags": [
      "physics",
      "engine",
      "2D"
    ],
    "description": "Nim port of a simple 2D physics engine",
    "license": "zlib",
    "web": "https://github.com/matkuki/Nim-Impulse-Engine"
  },
  {
    "name": "notifications",
    "url": "https://github.com/dom96/notifications",
    "method": "git",
    "tags": [
      "notifications",
      "alerts",
      "gui",
      "toasts",
      "macosx",
      "cocoa"
    ],
    "description": "Library for displaying notifications on the desktop",
    "license": "MIT",
    "web": "https://github.com/dom96/notifications"
  },
  {
    "name": "reactor",
    "url": "https://github.com/zielmicha/reactor.nim",
    "method": "git",
    "tags": [
      "async",
      "libuv",
      "http",
      "tcp"
    ],
    "description": "Asynchronous networking engine for Nim",
    "license": "MIT",
    "web": "https://networkos.net/nim/reactor.nim"
  },
  {
    "name": "collections",
    "url": "https://github.com/zielmicha/collections.nim",
    "method": "git",
    "tags": [
      "iterator",
      "functional"
    ],
    "description": "Various collections and utilities",
    "license": "MIT",
    "web": "https://github.com/zielmicha/collections.nim"
  },
  {
    "name": "capnp",
    "url": "https://github.com/zielmicha/capnp.nim",
    "method": "git",
    "tags": [
      "capnp",
      "serialization",
      "protocol",
      "rpc"
    ],
    "description": "Cap'n Proto implementation for Nim",
    "license": "MIT",
    "web": "https://github.com/zielmicha/capnp.nim"
  },
  {
    "name": "biscuits",
    "url": "https://github.com/achesak/nim-biscuits",
    "method": "git",
    "tags": [
      "cookie",
      "persistence"
    ],
    "description": "better cookie handling",
    "license": "MIT",
    "web": "https://github.com/achesak/nim-biscuits"
  },
  {
    "name": "pari",
    "url": "https://github.com/lompik/pari.nim",
    "method": "git",
    "tags": [
      "number theory",
      "computer algebra system"
    ],
    "description": "Pari/GP C library wrapper",
    "license": "MIT",
    "web": "https://github.com/lompik/pari.nim"
  },
  {
    "name": "spacenav",
    "url": "https://github.com/nimious/spacenav.git",
    "method": "git",
    "tags": [
      "binding",
      "3dx",
      "3dconnexion",
      "libspnav",
      "spacenav",
      "spacemouse",
      "spacepilot",
      "spacenavigator"
    ],
    "description": "Bindings for libspnav, the free 3Dconnexion device driver",
    "license": "MIT",
    "web": "https://github.com/nimious/spacenav"
  },
  {
    "name": "isense",
    "url": "https://github.com/nimious/isense.git",
    "method": "git",
    "tags": [
      "binding",
      "isense",
      "intersense",
      "inertiacube",
      "intertrax",
      "microtrax",
      "thales",
      "tracking",
      "sensor"
    ],
    "description": "Bindings for the InterSense SDK",
    "license": "MIT",
    "web": "https://github.com/nimious/isense"
  },
  {
    "name": "libusb",
    "url": "https://github.com/nimious/libusb.git",
    "method": "git",
    "tags": [
      "binding",
      "usb",
      "libusb"
    ],
    "description": "Bindings for libusb, the cross-platform user library to access USB devices.",
    "license": "MIT",
    "web": "https://github.com/nimious/libusb"
  },
  {
    "name": "myo",
    "url": "https://github.com/nimious/myo.git",
    "method": "git",
    "tags": [
      "binding",
      "myo",
      "thalmic",
      "armband",
      "gesture"
    ],
    "description": "Bindings for the Thalmic Labs Myo gesture control armband SDK.",
    "license": "MIT",
    "web": "https://github.com/nimious/myo"
  },
  {
    "name": "oculus",
    "url": "https://github.com/nimious/oculus.git",
    "method": "git",
    "tags": [
      "binding",
      "oculus",
      "rift",
      "vr",
      "libovr",
      "ovr",
      "dk1",
      "dk2",
      "gearvr"
    ],
    "description": "Bindings for the Oculus VR SDK.",
    "license": "MIT",
    "web": "https://github.com/nimious/oculus"
  },
  {
    "name": "serialport",
    "url": "https://github.com/nimious/serialport.git",
    "method": "git",
    "tags": [
      "binding",
      "libserialport",
      "serial",
      "communication"
    ],
    "description": "Bindings for libserialport, the cross-platform serial communication library.",
    "license": "MIT",
    "web": "https://github.com/nimious/serialport"
  },
  {
    "name": "gles",
    "url": "https://github.com/nimious/gles.git",
    "method": "git",
    "tags": [
      "binding",
      "khronos",
      "gles",
      "opengl es"
    ],
    "description": "Bindings for OpenGL ES, the embedded 3D graphics library.",
    "license": "MIT",
    "web": "https://github.com/nimious/gles"
  },
  {
    "name": "egl",
    "url": "https://github.com/nimious/egl.git",
    "method": "git",
    "tags": [
      "binding",
      "khronos",
      "egl",
      "opengl",
      "opengl es",
      "openvg"
    ],
    "description": "Bindings for EGL, the native platform interface for rendering APIs.",
    "license": "MIT",
    "web": "https://github.com/nimious/egl"
  },
  {
    "name": "sixense",
    "url": "https://github.com/nimious/sixense.git",
    "method": "git",
    "tags": [
      "binding",
      "sixense",
      "razer hydra",
      "stem system",
      "vr"
    ],
    "description": "Bindings for the Sixense Core API.",
    "license": "MIT",
    "web": "https://github.com/nimious/sixense"
  },
  {
    "name": "listsv",
    "url": "https://github.com/srwiley/listsv.git",
    "method": "git",
    "tags": [
      "singly linked list",
      "doubly linked list"
    ],
    "description": "Basic operations on singly and doubly linked lists.",
    "license": "MIT",
    "web": "https://github.com/srwiley/listsv"
  },
  {
    "name": "kissfft",
    "url": "https://github.com/m13253/nim-kissfft",
    "method": "git",
    "tags": [
      "fft",
      "dsp",
      "signal"
    ],
    "description": "Nim binding for KissFFT Fast Fourier Transform library",
    "license": "BSD",
    "web": "https://github.com/m13253/nim-kissfft"
  },
  {
    "name": "nimbench",
    "url": "https://github.com/ivankoster/nimbench.git",
    "method": "git",
    "tags": [
      "benchmark",
      "micro benchmark",
      "timer"
    ],
    "description": "Micro benchmarking tool to measure speed of code, with the goal of optimizing it.",
    "license": "Apache License, Version 2.0",
    "web": "https://github.com/ivankoster/nimbench"
  },
  {
    "name": "nest",
    "url": "https://github.com/kedean/nest.git",
    "method": "git",
    "tags": [
      "library",
      "api",
      "router",
      "web"
    ],
    "description": "RESTful URI router",
    "license": "MIT",
    "web": "https://github.com/kedean/nest"
  },
  {
    "name": "nimbluez",
    "url": "https://github.com/Electric-Blue/NimBluez.git",
    "method": "git",
    "tags": [
      "bluetooth",
      "library",
      "wrapper",
      "sockets"
    ],
    "description": "Nim modules for access to system Bluetooth resources.",
    "license": "BSD",
    "web": "https://github.com/Electric-Blue/NimBluez"
  },
  {
    "name": "yaml",
    "url": "https://github.com/flyx/NimYAML",
    "method": "git",
    "tags": [
      "serialization",
      "parsing",
      "library",
      "yaml"
    ],
    "description": "YAML 1.2 implementation for Nim",
    "license": "MIT",
    "web": "http://flyx.github.io/NimYAML/"
  },
  {
    "name": "nimyaml",
    "url": "https://github.com/flyx/NimYAML",
    "method": "git",
    "tags": [
      "serialization",
      "parsing",
      "library",
      "yaml"
    ],
    "description": "YAML 1.2 implementation for Nim",
    "license": "MIT",
    "web": "http://flyx.github.io/NimYAML/"
  },
  {
    "name": "jsmn",
    "url": "https://github.com/OpenSystemsLab/jsmn.nim",
    "method": "git",
    "tags": [
      "json",
      "token",
      "tokenizer",
      "parser",
      "jsmn"
    ],
    "description": "Jsmn - a world fastest JSON parser - in pure Nim",
    "license": "MIT",
    "web": "https://github.com/OpenSystemsLab/jsmn.nim"
  },
  {
    "name": "mangle",
    "url": "https://github.com/baabelfish/mangle",
    "method": "git",
    "tags": [
      "functional",
      "iterators",
      "lazy",
      "library"
    ],
    "description": "Yet another iterator library",
    "license": "MIT",
    "web": "https://github.com/baabelfish/mangle"
  },
  {
    "name": "nimshell",
    "url": "https://github.com/vegansk/nimshell",
    "method": "git",
    "tags": [
      "shell",
      "utility"
    ],
    "description": "Library for shell scripting in nim",
    "license": "MIT",
    "web": "https://github.com/vegansk/nimshell"
  },
  {
    "name": "rosencrantz",
    "url": "https://github.com/andreaferretti/rosencrantz",
    "method": "git",
    "tags": [
      "web",
      "server",
      "DSL",
      "combinators"
    ],
    "description": "A web DSL for Nim",
    "license": "MIT",
    "web": "https://github.com/andreaferretti/rosencrantz"
  },
  {
    "name": "sam",
    "url": "https://github.com/OpenSystemsLab/sam.nim",
    "method": "git",
    "tags": [
      "json",
      "binding",
      "map",
      "dump",
      "load"
    ],
    "description": "Fast and just works JSON-Binding for Nim",
    "license": "MIT",
    "web": "https://github.com/OpenSystemsLab/sam.nim"
  },
  {
    "name": "twitter",
    "url": "https://github.com/kubo39/twitter",
    "method": "git",
    "tags": [
      "library",
      "wrapper",
      "twitter"
    ],
    "description": "Low-level twitter API wrapper library for Nim.",
    "license": "MIT",
    "web": "https://github.com/kubo39/twitter"
  },
  {
    "name": "stomp",
    "url": "https://bitbucket.org/mahlon/nim-stomp",
    "method": "hg",
    "tags": [
      "stomp",
      "library",
      "messaging",
      "events"
    ],
    "description": "A pure-nim implementation of the STOMP protocol for machine messaging.",
    "license": "MIT",
    "web": "http://bitbucket.org/mahlon/nim-stomp"
  },
  {
    "name": "srt",
    "url": "https://github.com/achesak/nim-srt",
    "method": "git",
    "tags": [
      "srt",
      "subrip",
      "subtitle"
    ],
    "description": "Nim module for parsing SRT (SubRip) subtitle files",
    "license": "MIT",
    "web": "https://github.com/achesak/nim-srt"
  },
  {
    "name": "subviewer",
    "url": "https://github.com/achesak/nim-subviewer",
    "method": "git",
    "tags": [
      "subviewer",
      "subtitle"
    ],
    "description": "Nim module for parsing SubViewer subtitle files",
    "license": "MIT",
    "web": "https://github.com/achesak/nim-subviewer"
  },
  {
    "name": "Kinto",
    "url": "https://github.com/OpenSystemsLab/kinto.nim",
    "method": "git",
    "tags": [
      "mozilla",
      "kinto",
      "json",
      "storage",
      "server",
      "client"
    ],
    "description": "Kinto Client for Nim",
    "license": "MIT",
    "web": "https://github.com/OpenSystemsLab/kinto.nim"
  },
  {
    "name": "xmltools",
    "url": "https://github.com/vegansk/xmltools",
    "method": "git",
    "tags": [
      "xml",
      "functional",
      "library",
      "parsing"
    ],
    "description": "High level xml library for Nim",
    "license": "MIT",
    "web": "https://github.com/vegansk/xmltools"
  },
  {
    "name": "nimongo",
    "url": "https://github.com/SSPkrolik/nimongo",
    "method": "git",
    "tags": [
      "mongo",
      "mongodb",
      "database",
      "server",
      "driver",
      "storage"
    ],
    "description": "MongoDB driver in pure Nim language with synchronous and asynchronous I/O support",
    "license": "MIT",
    "web": "https://github.com/SSPkrolik/nimongo"
  },
  {
    "name": "nimboost",
    "url": "https://github.com/vegansk/nimboost",
    "method": "git",
    "tags": [
      "stdlib",
      "library",
      "utility"
    ],
    "description": "Additions to the Nim's standard library, like boost for C++",
    "license": "MIT",
    "web": "http://vegansk.github.io/nimboost/"
  },
  {
    "name": "asyncdocker",
    "url": "https://github.com/tulayang/asyncdocker",
    "method": "git",
    "tags": [
      "async",
      "docker"
    ],
    "description": "Asynchronous docker client written by Nim-lang",
    "license": "MIT",
    "web": "http://tulayang.github.io/asyncdocker.html"
  },
  {
    "name": "python3",
    "url": "https://github.com/matkuki/python3",
    "method": "git",
    "tags": [
      "python",
      "wrapper"
    ],
    "description": "Wrapper to interface with the Python 3 interpreter",
    "license": "MIT",
    "web": "https://github.com/matkuki/python3"
  },
  {
    "name": "jser",
    "url": "https://github.com/niv/jser.nim",
    "method": "git",
    "tags": [
      "json",
      "serialize",
      "tuple"
    ],
    "description": "json de/serializer for tuples and more",
    "license": "MIT",
    "web": "https://github.com/niv/jser.nim"
  },
  {
    "name": "pledge",
    "url": "https://github.com/euantorano/pledge.nim",
    "method": "git",
    "tags": [
      "pledge",
      "openbsd"
    ],
    "description": "OpenBSDs pledge(2) for Nim.",
    "license": "BSD3",
    "web": "https://github.com/euantorano/pledge.nim"
  },
  {
    "name": "sophia",
    "url": "https://github.com/gokr/nim-sophia",
    "method": "git",
    "tags": [
      "library",
      "wrapper",
      "database"
    ],
    "description": "Nim wrapper of the Sophia key/value store",
    "license": "MIT",
    "web": "https://github.com/gokr/nim-sophia"
  },
  {
    "name": "progress",
    "url": "https://github.com/euantorano/progress.nim",
    "method": "git",
    "tags": [
      "progress",
      "bar",
      "terminal",
      "ui"
    ],
    "description": "A simple progress bar for Nim.",
    "license": "BSD3",
    "web": "https://github.com/euantorano/progress.nim"
  },
  {
    "name": "websocket",
    "url": "https://github.com/niv/websocket.nim",
    "method": "git",
    "tags": [
      "http",
      "websockets",
      "async",
      "client",
      "server"
    ],
    "description": "websockets for nim",
    "license": "MIT",
    "web": "https://github.com/niv/websocket.nim"
  },
  {
    "name": "cucumber",
    "url": "https://github.com/shaunc/cucumber_nim",
    "method": "git",
    "tags": [
      "testing",
      "cucumber",
      "bdd"
    ],
    "description": "implements the cucumber BDD framework in the nim language",
    "license": "MIT",
    "web": "https://github.com/shaunc/cucumber_nim"
  },
  {
    "name": "libmpdclient",
    "url": "https://github.com/lompik/libmpdclient.nim",
    "method": "git",
    "tags": [
      "MPD",
      "Music Player Daemon"
    ],
    "description": "Bindings for the Music Player Daemon C client library",
    "license": "BSD",
    "web": "https://github.com/lompik/libmpdclient.nim"
  },
  {
    "name": "awk",
    "url": "https://github.com/greencardamom/awk",
    "method": "git",
    "tags": [
      "awk"
    ],
    "description": "Nim for awk programmers",
    "license": "MIT",
    "web": "https://github.com/greencardamom/awk"
  },
  {
    "name": "dotenv",
    "url": "https://github.com/euantorano/dotenv.nim",
    "method": "git",
    "tags": [
      "env",
      "dotenv",
      "configuration",
      "environment"
    ],
    "description": "Loads environment variables from `.env`.",
    "license": "BSD3",
    "web": "https://github.com/euantorano/dotenv.nim"
  },
  {
    "name": "sph",
    "url": "https://github.com/aidansteele/sph",
    "method": "git",
    "tags": [
      "crypto",
      "hashes",
      "md5",
      "sha"
    ],
    "description": "Large number of cryptographic hashes for Nim",
    "license": "MIT",
    "web": "https://github.com/aidansteele/sph"
  },
  {
    "name": "libsodium",
    "url": "https://github.com/FedericoCeratto/nim-libsodium",
    "method": "git",
    "tags": [
      "wrapper",
      "library",
      "security",
      "crypto"
    ],
    "description": "libsodium wrapper",
    "license": "LGPLv3",
    "web": "https://github.com/FedericoCeratto/nim-libsodium"
  },
  {
    "name": "aws_sdk",
    "url": "https://github.com/aidansteele/aws_sdk.nim",
    "method": "git",
    "tags": [
      "aws",
      "amazon"
    ],
    "description": "Library for interacting with Amazon Web Services (AWS)",
    "license": "MIT",
    "web": "https://github.com/aidansteele/aws_sdk.nim"
  },
  {
    "name": "i18n",
    "url": "https://github.com/Parashurama/nim-i18n",
    "method": "git",
    "tags": [
      "gettext",
      "i18n",
      "internationalisation"
    ],
    "description": "Bring a gettext-like internationalisation module to Nim",
    "license": "MIT",
    "web": "https://github.com/Parashurama/nim-i18n"
  },
  {
    "name": "persistent_enums",
    "url": "https://github.com/yglukhov/persistent_enums",
    "method": "git",
    "tags": [
      "enum",
      "binary",
      "protocol"
    ],
    "description": "Define enums which values preserve their binary representation upon inserting or reordering",
    "license": "MIT",
    "web": "https://github.com/yglukhov/persistent_enums"
  },
  {
    "name": "nimcl",
    "url": "https://github.com/unicredit/nimcl",
    "method": "git",
    "tags": [
      "OpenCL",
      "GPU"
    ],
    "description": "High level wrapper over OpenCL",
    "license": "Apache License 2.0",
    "web": "https://github.com/unicredit/nimcl"
  },
  {
    "name": "nimblas",
    "url": "https://github.com/unicredit/nimblas",
    "method": "git",
    "tags": [
      "BLAS",
      "linear algebra",
      "vector",
      "matrix"
    ],
    "description": "BLAS for Nim",
    "license": "Apache License 2.0",
    "web": "https://github.com/unicredit/nimblas"
  },
  {
    "name": "fixmath",
    "url": "https://github.com/Jeff-Ciesielski/fixmath",
    "method": "git",
    "tags": [
      "math"
    ],
    "description": "LibFixMath 16:16 fixed point support for nim",
    "license": "MIT",
    "web": "https://github.com/Jeff-Ciesielski/fixmath"
  },
  {
    "name": "nimzend",
    "url": "https://github.com/metatexx/nimzend",
    "method": "git",
    "tags": [
      "zend",
      "php",
      "binding",
      "extension"
    ],
    "description": "Native Nim Zend API glue for easy PHP extension development.",
    "license": "MIT",
    "web": "https://github.com/metatexx/nimzend"
  },
  {
    "name": "spills",
    "url": "https://github.com/andreaferretti/spills",
    "method": "git",
    "tags": [
      "disk-based",
      "sequence",
      "memory-mapping"
    ],
    "description": "Disk-based sequences",
    "license": "Apache License 2.0",
    "web": "https://github.com/andreaferretti/spills"
  },
  {
    "name": "platformer",
    "url": "https://github.com/def-/nim-platformer",
    "method": "git",
    "tags": [
      "game",
      "sdl",
      "2d"
    ],
    "description": "Writing a 2D Platform Game in Nim with SDL2",
    "license": "MIT",
    "web": "https://github.com/def-/nim-platformer"
  },
  {
    "name": "nimCEF",
    "url": "https://github.com/jangko/nimCEF",
    "method": "git",
    "tags": [
      "chromium",
      "embedded",
      "framework",
      "cef",
      "wrapper"
    ],
    "description": "Nim wrapper for the Chromium Embedded Framework",
    "license": "MIT",
    "web": "https://github.com/jangko/nimCEF"
  },
  {
    "name": "migrate",
    "url": "https://github.com/euantorano/migrate.nim",
    "method": "git",
    "tags": [
      "migrate",
      "database",
      "db"
    ],
    "description": "A simple database migration utility for Nim.",
    "license": "BSD3",
    "web": "https://github.com/euantorano/migrate.nim"
  },
  {
    "name": "subfield",
    "url": "https://github.com/jyapayne/subfield",
    "method": "git",
    "tags": [
      "subfield",
      "macros"
    ],
    "description": "Override the dot operator to access nested subfields of a Nim object.",
    "license": "MIT",
    "web": "https://github.com/jyapayne/subfield"
  },
  {
    "name": "semver",
    "url": "https://github.com/euantorano/semver.nim",
    "method": "git",
    "tags": [
      "semver",
      "version",
      "parser"
    ],
    "description": "Semantic versioning parser for Nim. Allows the parsing of version strings into objects and the comparing of version objects.",
    "license": "BSD3",
    "web": "https://github.com/euantorano/semver.nim"
  },
  {
    "name": "ad",
    "tags": [
      "calculator",
      "rpn"
    ],
    "method": "git",
    "license": "MIT",
    "web": "https://github.com/subsetpark/ad",
    "url": "https://github.com/subsetpark/ad",
    "description": "A simple RPN calculator"
  },
  {
    "name": "asyncpg",
    "url": "https://github.com/cheatfate/asyncpg",
    "method": "git",
    "tags": [
      "async",
      "database",
      "postgres",
      "postgresql",
      "asyncdispatch",
      "asynchronous",
      "library"
    ],
    "description": "Asynchronous PostgreSQL driver for Nim Language.",
    "license": "MIT",
    "web": "https://github.com/cheatfate/asyncpg"
  },
  {
    "name": "winregistry",
    "description": "Deal with Windows Registry from Nim.",
    "tags": [
      "registry",
      "windows",
      "library"
    ],
    "url": "https://github.com/miere43/nim-registry",
    "web": "https://github.com/miere43/nim-registry",
    "license": "MIT",
    "method": "git"
  },
  {
    "name": "luna",
    "description": "Lua convenience library for nim",
    "tags": [
      "lua",
      "scripting"
    ],
    "url": "https://github.com/smallfx/luna.nim",
    "web": "https://github.com/smallfx/luna.nim",
    "license": "MIT",
    "method": "git"
  },
  {
    "name": "qrcode",
    "description": "module for creating and reading QR codes using http://goqr.me/",
    "tags": [
      "qr",
      "qrcode",
      "api"
    ],
    "url": "https://github.com/achesak/nim-qrcode",
    "web": "https://github.com/achesak/nim-qrcode",
    "license": "MIT",
    "method": "git"
  },
  {
    "name": "circleci_client",
    "tags": [
      "circleci",
      "client"
    ],
    "method": "git",
    "license": "LGPLv3",
    "web": "https://github.com/FedericoCeratto/nim-circleci",
    "url": "https://github.com/FedericoCeratto/nim-circleci",
    "description": "CircleCI API client"
  },
  {
    "name": "iup",
    "description": "Bindings for the IUP widget toolkit",
    "tags": [
      "GUI",
      "IUP"
    ],
    "url": "https://github.com/nim-lang/iup",
    "web": "https://github.com/nim-lang/iup",
    "license": "MIT",
    "method": "git"
  },
  {
    "name": "barbarus",
    "tags": [
      "i18n",
      "internationalization"
    ],
    "method": "git",
    "license": "MIT",
    "web": "https://github.com/cjxgm/barbarus",
    "url": "https://github.com/cjxgm/barbarus",
    "description": "A simple extensible i18n engine."
  },
  {
    "name": "jsonob",
    "tags": [
      "json",
      "object",
      "marshal"
    ],
    "method": "git",
    "license": "MIT",
    "web": "https://github.com/cjxgm/jsonob",
    "url": "https://github.com/cjxgm/jsonob",
    "description": "JSON / Object mapper"
  },
  {
    "name": "autome",
    "description": "Write GUI automation scripts with Nim",
    "tags": [
      "gui",
      "automation",
      "windows"
    ],
    "license": "MIT",
    "web": "https://github.com/miere43/autome",
    "url": "https://github.com/miere43/autome",
    "method": "git"
  },
  {
    "name": "wox",
    "description": "Helper library for writing Wox plugins in Nim",
    "tags": [
      "wox",
      "plugins"
    ],
    "license": "MIT",
    "web": "https://github.com/roose/nim-wox",
    "url": "https://github.com/roose/nim-wox",
    "method": "git"
  },
  {
    "name": "seccomp",
    "description": "Linux Seccomp sandbox library",
    "tags": [
      "linux",
      "security",
      "sandbox",
      "seccomp"
    ],
    "license": "LGPLv2.1",
    "web": "https://github.com/FedericoCeratto/nim-seccomp",
    "url": "https://github.com/FedericoCeratto/nim-seccomp",
    "method": "git"
  },
  {
    "name": "AntTweakBar",
    "tags": [
      "gui",
      "opengl",
      "rendering"
    ],
    "method": "git",
    "license": "MIT",
    "web": "https://github.com/krux02/nimAntTweakBar",
    "url": "https://github.com/krux02/nimAntTweakBar",
    "description": "nim wrapper around the AntTweakBar c library"
  },
  {
    "name": "slimdown",
    "tags": [
      "markdown",
      "parser",
      "library"
    ],
    "method": "git",
    "license": "MIT",
    "web": "https://github.com/ruivieira/nim-slimdown",
    "url": "https://github.com/ruivieira/nim-slimdown",
    "description": "Nim module that converts Markdown text to HTML using only regular expressions. Based on jbroadway's Slimdown."
  },
  {
    "name": "taglib",
    "description": "TagLib Audio Meta-Data Library wrapper",
    "license": "MIT",
    "tags": [
      "audio",
      "metadata",
      "tags",
      "library",
      "wrapper"
    ],
    "url": "https://github.com/alex-laskin/nim-taglib",
    "web": "https://github.com/alex-laskin/nim-taglib",
    "method": "git"
  },
  {
    "name": "des",
    "description": "3DES native library for Nim",
    "tags": [
      "library",
      "encryption",
      "crypto"
    ],
    "license": "MIT",
    "web": "https://github.com/LucaWolf/des.nim",
    "url": "https://github.com/LucaWolf/des.nim",
    "method": "git"
  },
  {
    "name": "bgfx",
    "url": "https://github.com/Halsys/nim-bgfx",
    "method": "git",
    "tags": [
      "wrapper",
      "media",
      "graphics",
      "3d",
      "rendering",
      "opengl"
    ],
    "description": "BGFX wrapper for the nim programming language.",
    "license": "BSD2",
    "web": "https://github.com/Halsys/nim-bgfx"
  },
  {
    "name": "json_builder",
    "tags": [
      "json",
      "generator",
      "builder"
    ],
    "method": "git",
    "license": "MIT",
    "web": "https://github.com/undecided/json_builder",
    "url": "https://github.com/undecided/json_builder",
    "description": "Easy and fast generator for valid json in nim"
  },
  {
    "name": "mapbits",
    "tags": [
      "map",
      "bits",
      "byte",
      "word",
      "binary"
    ],
    "method": "git",
    "license": "MIT",
    "description": "Access bit mapped portions of bytes in binary data as int variables",
    "web": "https://github.com/jlp765/mapbits",
    "url": "https://github.com/jlp765/mapbits"
  },
  {
    "name": "faststack",
    "tags": [
      "collection"
    ],
    "method": "git",
    "license": "MIT",
    "description": "Dynamically resizable data structure optimized for fast iteration.",
    "web": "https://github.com/Vladar4/FastStack",
    "url": "https://github.com/Vladar4/FastStack"
  },
  {
    "name": "gpx",
    "tags": [
      "GPX",
      "GPS",
      "waypoint",
      "route"
    ],
    "method": "git",
    "license": "MIT",
    "description": "Nim module for parsing GPX (GPS Exchange format) files",
    "web": "https://github.com/achesak/nim-gpx",
    "url": "https://github.com/achesak/nim-gpx"
  },
  {
    "name": "itn",
    "tags": [
      "GPS",
      "intinerary",
      "tomtom",
      "ITN"
    ],
    "method": "git",
    "license": "MIT",
    "description": "Nim module for parsing ITN (TomTom intinerary) files",
    "web": "https://github.com/achesak/nim-itn",
    "url": "https://github.com/achesak/nim-itn"
  },
  {
    "name": "foliant",
    "tags": [
      "foliant",
      "docs",
      "pdf",
      "docx",
      "word",
      "latex",
      "tex",
      "pandoc",
      "markdown",
      "md",
      "restream"
    ],
    "method": "git",
    "license": "MIT",
    "web": "https://github.com/foliant-docs/foliant-nim",
    "url": "https://github.com/foliant-docs/foliant-nim",
    "description": "Documentation generator that produces pdf and docx from Markdown. Uses Pandoc and LaTeX behind the scenes."
  },
  {
    "name": "gemf",
    "url": "https://bitbucket.org/abudden/gemf.nim",
    "method": "hg",
    "license": "MIT",
    "description": "Library for reading GEMF map tile stores",
    "web": "http://www.cgtk.co.uk/gemf",
    "tags": [
      "maps",
      "gemf",
      "parser"
    ]
  },
  {
    "name": "Remotery",
    "url": "https://github.com/Halsys/Nim-Remotery",
    "method": "git",
    "tags": [
      "wrapper",
      "opengl",
      "direct3d",
      "cuda",
      "profiler"
    ],
    "description": "Nim wrapper for (and with) Celtoys's Remotery",
    "license": "Apache License 2.0",
    "web": "https://github.com/Halsys/Nim-Remotery"
  },
  {
    "name": "picohttpparser",
    "tags": [
      "web",
      "http"
    ],
    "method": "git",
    "license": "MIT",
    "description": "Bindings for picohttpparser.",
    "web": "https://github.com/philip-wernersbach/nim-picohttpparser",
    "url": "https://github.com/philip-wernersbach/nim-picohttpparser"
  },
  {
    "name": "microasynchttpserver",
    "tags": [
      "web",
      "http",
      "async",
      "server"
    ],
    "method": "git",
    "license": "MIT",
    "description": "A thin asynchronous HTTP server library, API compatible with Nim's built-in asynchttpserver.",
    "web": "https://github.com/philip-wernersbach/microasynchttpserver",
    "url": "https://github.com/philip-wernersbach/microasynchttpserver"
  },
  {
    "name": "react",
    "url": "https://github.com/andreaferretti/react.nim",
    "method": "git",
    "tags": [
      "js",
      "react",
      "frontend",
      "ui",
      "single page application"
    ],
    "description": "React.js bindings for Nim",
    "license": "Apache License 2.0",
    "web": "https://github.com/andreaferretti/react.nim"
  },
  {
    "name": "oauth",
    "url": "https://github.com/CORDEA/oauth",
    "method": "git",
    "tags": [
      "library",
      "oauth",
      "oauth2",
      "authorization"
    ],
    "description": "OAuth library for nim",
    "license": "Apache License 2.0",
    "web": "http://cordea.github.io/oauth"
  },
  {
    "name": "jsbind",
    "url": "https://github.com/yglukhov/jsbind",
    "method": "git",
    "tags": [
      "bindings",
      "emscripten",
      "javascript"
    ],
    "description": "Define bindings to JavaScript and Emscripten",
    "license": "MIT",
    "web": "https://github.com/yglukhov/jsbind"
  },
  {
    "name": "uuids",
    "url": "https://github.com/pragmagic/uuids/",
    "method": "git",
    "tags": [
      "library",
      "uuid",
      "id"
    ],
    "description": "UUID library for Nim",
    "license": "MIT",
    "web": "https://github.com/pragmagic/uuids/"
  },
  {
    "name": "isaac",
    "url": "https://github.com/pragmagic/isaac/",
    "method": "git",
    "tags": [
      "library",
      "algorithms",
      "random",
      "crypto"
    ],
    "description": "ISAAC PRNG implementation on Nim",
    "license": "MIT",
    "web": "https://github.com/pragmagic/isaac/"
  },
  {
    "name": "SDF",
    "url": "https://github.com/Halsys/SDF.nim",
    "method": "git",
    "tags": [
      "sdf",
      "text",
      "contour",
      "texture",
      "signed",
      "distance",
      "transform"
    ],
    "description": "Signed Distance Field builder for contour texturing in Nim",
    "license": "MIT",
    "web": "https://github.com/Halsys/SDF.nim"
  },
  {
    "name": "WebGL",
    "url": "https://github.com/stisa/webgl",
    "method": "git",
    "tags": [
      "webgl",
      "graphic",
      "js",
      "javascript",
      "wrapper",
      "3D",
      "2D"
    ],
    "description": "Experimental wrapper to webgl for Nim",
    "license": "MIT",
    "web": "http://stisa.space/webgl/"
  },
  {
    "name": "fileinput",
    "url": "https://github.com/achesak/nim-fileinput",
    "method": "git",
    "tags": [
      "file",
      "io",
      "input"
    ],
    "description": "iterate through files and lines",
    "license": "MIT",
    "web": "https://github.com/achesak/nim-fileinput"
  },
  {
    "name": "classy",
    "url": "https://github.com/nigredo-tori/classy",
    "method": "git",
    "tags": [
      "library",
      "typeclasses",
      "macros"
    ],
    "description": "typeclasses for Nim",
    "license": "Unlicense",
    "web": "https://github.com/nigredo-tori/classy"
  },
  {
    "name": "MiNiM",
    "url": "https://github.com/h3rald/minim",
    "method": "git",
    "tags": [
      "concatenative",
      "language",
      "shell"
    ],
    "description": "A tiny concatenative programming language and shell.",
    "license": "MIT",
    "web": "https://h3rald.com/minim"
  },
  {
    "name": "boneIO",
    "url": "https://github.com/xyz32/boneIO",
    "method": "git",
    "tags": [
      "library",
      "GPIO",
      "BeagleBone"
    ],
    "description": "A low level GPIO library for the BeagleBone board family",
    "license": "MIT",
    "web": "https://github.com/xyz32/boneIO"
  },
  {
    "name": "ui",
    "url": "https://github.com/nim-lang/ui",
    "method": "git",
    "tags": [
      "library",
      "GUI",
      "libui",
      "toolkit"
    ],
    "description": "A wrapper for libui",
    "license": "MIT",
    "web": "https://github.com/nim-lang/ui"
  },
  {
    "name": "fractions",
    "url": "https://github.com/konqoro/fractions",
    "method": "git",
    "tags": [
      "library",
      "rationals",
      "arithmetic",
      "tuple"
    ],
    "description": "Implements rational number arithmetic",
    "license": "MIT",
    "web": "https://github.com/konqoro/fractions"
  },
  {
    "name": "mmgeoip",
    "url": "https://github.com/FedericoCeratto/nim-mmgeoip",
    "method": "git",
    "tags": [
      "geoip"
    ],
    "description": "MaxMind GeoIP library",
    "license": "LGPLv2.1",
    "web": "https://github.com/FedericoCeratto/nim-mmgeoip"
  },
  {
    "name": "libjwt",
    "url": "https://github.com/nimscale/nim-libjwt",
    "method": "git",
    "tags": [
      "jwt",
      "libjwt"
    ],
    "description": "Bindings for libjwt",
    "license": "LGPLv2.1",
    "web": "https://github.com/nimscale/nim-libjwt"
  },
  {
    "name": "forestdb",
    "url": "https://github.com/nimscale/forestdb",
    "method": "git",
    "tags": [
      "library",
      "bTree",
      "HB+-Trie",
      "db",
      "forestdb"
    ],
    "description": "ForestDB is fast key-value storage engine that is based on a Hierarchical B+-Tree based Trie, or HB+-Trie.",
    "license": "Apache License 2.0",
    "web": "https://github.com/nimscale/forestdb"
  },
  {
    "name": "nimbox",
    "url": "https://notabug.org/vktec/nimbox.git",
    "method": "git",
    "tags": [
      "library",
      "wrapper",
      "termbox",
      "commandline",
      "ui",
      "tui",
      "gui"
    ],
    "description": "A Rustbox-inspired termbox wrapper",
    "license": "MIT",
    "web": "https://notabug.org/vktec/nimbox"
  },
  {
    "name": "psutil",
    "url": "https://github.com/johnscillieri/psutil-nim",
    "method": "git",
    "tags": [
      "psutil",
      "process",
      "network",
      "system",
      "disk",
      "cpu"
    ],
    "description": "psutil is a cross-platform library for retrieving information on running processes and system utilization (CPU, memory, disks, network)",
    "license": "BSD",
    "web": "https://github.com/johnscillieri/psutil-nim"
  },
  {
    "name": "gapbuffer",
    "url": "https://notabug.org/vktec/nim-gapbuffer.git",
    "method": "git",
    "tags": [
      "buffer",
      "seq",
      "sequence",
      "string",
      "gapbuffer"
    ],
    "description": "A simple gap buffer implementation",
    "license": "MIT",
    "web": "https://notabug.org/vktec/nim-gapbuffer"
  },
  {
    "name": "pudge",
    "url": "https://github.com/recoilme/pudge.git",
    "method": "git",
    "tags": [
      "wrapper",
      "database",
      "sophia"
    ],
    "description": "Pudge Db - it's modern key/value storage with memcached protocol support. Pudge Db implements a high-level cross-platform sockets interface to sophia db.",
    "license": "MIT",
    "web": "https://github.com/recoilme/pudge"
  },
  {
    "name": "etcd_client",
    "url": "https://github.com/FedericoCeratto/nim-etcd-client",
    "method": "git",
    "tags": [
      "library",
      "etcd"
    ],
    "description": "etcd client library",
    "license": "LGPLv3",
    "web": "https://github.com/FedericoCeratto/nim-etcd-client"
  },
  {
    "name": "stb_image",
    "url": "https://gitlab.com/define-private-public/stb_image-Nim",
    "method": "git",
    "tags": [
      "stb",
      "image",
      "graphics",
      "io",
      "wrapper"
    ],
    "description": "A wrapper for stb_image and stb_image_write.",
    "license": "Unlicense (Public Domain)",
    "web": "https://gitlab.com/define-private-public/stb_image-Nim"
  },
  {
    "name": "mutableseqs",
    "url": "https://github.com/iourinski/mutableseqs",
    "method": "git",
    "tags": [
      "sequences",
      "mapreduce"
    ],
    "description": "utilities for transforming sequences",
    "license": "MIT",
    "web": "https://github.com/iourinski/mutableseqs"
  },
  {
    "name": "stor",
    "url": "https://github.com/nimscale/stor",
    "method": "git",
    "tags": [
      "storage",
      "io"
    ],
    "description": "Efficient object storage system",
    "license": "MIT",
    "web": "https://github.com/nimscale/stor"
  },
  {
    "name": "linuxfb",
    "url": "https://github.com/luked99/linuxfb.nim",
    "method": "git",
    "tags": [
      "wrapper",
      "graphics",
      "linux"
    ],
    "description": "Wrapper around the Linux framebuffer driver ioctl API",
    "license": "MIT",
    "web": "https://github.com/luked99/linuxfb.nim"
  },
  {
    "name": "nimactors",
    "url": "https://github.com/vegansk/nimactors",
    "method": "git",
    "tags": [
      "actors",
      "library"
    ],
    "description": "Actors library for Nim inspired by akka-actors",
    "license": "MIT",
    "web": "https://github.com/vegansk/nimactors"
  },
  {
    "name": "porter",
    "url": "https://github.com/iourinski/porter",
    "method": "git",
    "tags": [
      "stemmer",
      "multilanguage",
      "snowball"
    ],
    "description": "Simple extensible implementation of Porter stemmer algorithm",
    "license": "MIT",
    "web": "https://github.com/iourinski/porter"
  },
  {
    "name": "kiwi",
    "url": "https://github.com/yglukhov/kiwi",
    "method": "git",
    "tags": [
      "cassowary",
      "constraint",
      "solving"
    ],
    "description": "Cassowary constraint solving",
    "license": "MIT",
    "web": "https://github.com/yglukhov/kiwi"
  },
  {
    "name": "ArrayFireNim",
    "url": "https://github.com/bitstormGER/ArrayFire-Nim",
    "method": "git",
    "tags": [
      "array",
      "linear",
      "algebra",
      "scientific",
      "computing"
    ],
    "description": "A nim wrapper for ArrayFire",
    "license": "BSD",
    "web": "https://github.com/bitstormGER/ArrayFire-Nim"
  },
  {
    "name": "statsd_client",
    "url": "https://github.com/FedericoCeratto/nim-statsd-client",
    "method": "git",
    "tags": [
      "library",
      "statsd",
      "client",
      "statistics",
      "metrics"
    ],
    "description": "A simple, stateless StatsD client library",
    "license": "LGPLv3",
    "web": "https://github.com/FedericoCeratto/nim-statsd-client"
  },
  {
    "name": "html5_canvas",
    "url": "https://gitlab.com/define-private-public/HTML5-Canvas-Nim",
    "method": "git",
    "tags": [
      "html5",
      "canvas",
      "drawing",
      "graphics",
      "rendering",
      "browser",
      "javascript"
    ],
    "description": "HTML5 Canvas and drawing for the JavaScript backend.",
    "license": "MIT",
    "web": "https://gitlab.com/define-private-public/HTML5-Canvas-Nim"
  },
  {
    "name": "alea",
    "url": "https://github.com/unicredit/alea",
    "method": "git",
    "tags": [
      "random variables",
      "distributions",
      "probability",
      "gaussian",
      "sampling"
    ],
    "description": "Define and compose random variables",
    "license": "Apache License 2.0",
    "web": "https://github.com/unicredit/alea"
  },
  {
    "name": "winim",
    "url": "https://github.com/khchen/winim",
    "method": "git",
    "tags": [
      "library",
      "windows",
      "api",
      "com"
    ],
    "description": "Nim's Windows API and COM Library",
    "license": "MIT",
    "web": "https://github.com/khchen/winim"
  },
  {
    "name": "ed25519",
    "url": "https://github.com/niv/ed25519.nim",
    "method": "git",
    "tags": [
      "ed25519",
      "cryptography",
      "crypto",
      "publickey",
      "privatekey",
      "signing",
      "keyexchange",
      "native"
    ],
    "description": "ed25519 key crypto bindings",
    "license": "MIT",
    "web": "https://github.com/niv/ed25519.nim"
  },
  {
    "name": "libevdev",
    "url": "https://github.com/luked99/libevdev.nim",
    "method": "git",
    "tags": [
      "wrapper",
      "os",
      "linux"
    ],
    "description": "Wrapper for libevdev, Linux input device processing library",
    "license": "MIT",
    "web": "https://github.com/luked99/libevdev.nim"
  },
  {
    "name": "nesm",
    "url": "https://github.com/xomachine/NESM.git",
    "method": "git",
    "tags": [
      "metaprogramming",
      "parser",
      "pure",
      "serialization"
    ],
    "description": "A macro for generating [de]serializers for given objects",
    "license": "MIT",
    "web": "https://xomachine.github.io/NESM/"
  },
  {
    "name": "sdnotify",
    "url": "https://github.com/FedericoCeratto/nim-sdnotify",
    "method": "git",
    "tags": [
      "os",
      "linux",
      "systemd",
      "sdnotify"
    ],
    "description": "Systemd service notification helper",
    "license": "MIT",
    "web": "https://github.com/FedericoCeratto/nim-sdnotify"
  },
  {
    "name": "cmd",
    "url": "https://github.com/samdmarshall/cmd.nim",
    "method": "git",
    "tags": [
      "cmd",
      "command",
      "prompt",
      "interactive"
    ],
    "description": "interactive command prompt",
    "license": "BSD 3-Clause",
    "web": "https://github.com/samdmarshall/cmd.nim"
  },
  {
    "name": "csvtable",
    "url": "https://github.com/apahl/csvtable",
    "method": "git",
    "tags": [
      "csv",
      "table"
    ],
    "description": "tools for handling CSV files (comma or tab-separated) with an API similar to Python's CSVDictReader and -Writer.",
    "license": "MIT",
    "web": "https://github.com/apahl/csvtable"
  },
  {
    "name": "gnuplot",
    "url": "https://github.com/konqoro/gnuplot.nim",
    "method": "git",
    "tags": [
      "plot",
      "graphing",
      "data"
    ],
    "description": "Nim interface to gnuplot",
    "license": "MIT",
    "web": "https://github.com/konqoro/gnuplot.nim"
  },
  {
    "name": "ustring",
    "url": "https://github.com/rokups/nim-ustring",
    "method": "git",
    "tags": [
      "string",
      "text",
      "unicode",
      "uft8",
      "utf-8"
    ],
    "description": "utf-8 string",
    "license": "MIT",
    "web": "https://github.com/rokups/nim-ustring"
  },
  {
    "name": "imap",
    "url": "https://github.com/ehmry/imap",
    "method": "git",
    "tags": [
      "imap",
      "email"
    ],
    "description": "IMAP client library",
    "license": "GPL2",
    "web": "https://github.com/ehmry/imap"
  },
  {
    "name": "isa",
    "url": "https://github.com/nimscale/isa",
    "method": "git",
    "tags": [
      "erasure",
      "hash",
      "crypto",
      "compression"
    ],
    "description": "Binding for Intel Storage Acceleration library",
    "license": "Apache License 2.0",
    "web": "https://github.com/nimscale/isa"
  },
  {
    "name": "untar",
    "url": "https://github.com/dom96/untar",
    "method": "git",
    "tags": [
      "library",
      "tar",
      "gz",
      "compression",
      "archive",
      "decompression"
    ],
    "description": "Library for decompressing tar.gz files.",
    "license": "MIT",
    "web": "https://github.com/dom96/untar"
  },
  {
    "name": "nimcx",
    "url": "https://github.com/qqtop/nimcx",
    "method": "git",
    "tags": [
      "library",
      "linux"
    ],
    "description": "Color and utilities library for linux terminal.",
    "license": "MIT",
    "web": "https://github.com/qqtop/nimcx"
  },
  {
    "name": "dpdk",
    "url": "https://github.com/nimscale/dpdk",
    "method": "git",
    "tags": [
      "library",
      "dpdk",
      "packet",
      "processing"
    ],
    "description": "Library for fast packet processing",
    "license": "Apache License 2.0",
    "web": "http://dpdk.org/"
  },
  {
    "name": "libserialport",
    "url": "https://github.com/euantorano/serialport.nim",
    "method": "git",
    "tags": [
      "serial",
      "rs232",
      "io"
    ],
    "description": "A library to operate serial ports using pure Nim.",
    "license": "BSD3",
    "web": "https://github.com/euantorano/serialport.nim"
  },
  {
    "name": "spdk",
    "url": "https://github.com/nimscale/spdk.git",
    "method": "git",
    "tags": [
      "library",
      "SSD",
      "NVME",
      "io",
      "storage"
    ],
    "description": "The Storage Performance Development Kit(SPDK) provides a set of tools and libraries for writing high performance, scalable, user-mode storage applications.",
    "license": "MIT",
    "web": "https://github.com/nimscale/spdk.git"
  },
  {
    "name": "NimData",
    "url": "https://github.com/bluenote10/NimData",
    "method": "git",
    "tags": [
      "library",
      "dataframe"
    ],
    "description": "DataFrame API enabling fast out-of-core data analytics",
    "license": "MIT",
    "web": "https://github.com/bluenote10/NimData"
  },
  {
    "name": "testrunner",
    "url": "https://github.com/FedericoCeratto/nim-testrunner",
    "method": "git",
    "tags": [
      "test",
      "tests",
      "unittest",
      "utility",
      "tdd"
    ],
    "description": "Test runner with file monitoring and desktop notification capabilities",
    "license": "GPLv3",
    "web": "https://github.com/FedericoCeratto/nim-testrunner"
  },
  {
    "name": "reactorfuse",
    "url": "https://github.com/zielmicha/reactorfuse",
    "method": "git",
    "tags": [
      "filesystem",
      "fuse"
    ],
    "description": "Filesystem in userspace (FUSE) for Nim (for reactor.nim library)",
    "license": "MIT",
    "web": "https://github.com/zielmicha/reactorfuse"
  },
  {
    "name": "nimr",
    "url": "https://github.com/Jeff-Ciesielski/nimr",
    "method": "git",
    "tags": [
      "script",
      "utils"
    ],
    "description": "Helper to run nim code like a script",
    "license": "MIT",
    "web": "https://github.com/Jeff-Ciesielski/nimr"
  },
  {
    "name": "neverwinter",
    "url": "https://github.com/niv/neverwinter.nim",
    "method": "git",
    "tags": [
      "nwn",
      "neverwinternights",
      "neverwinter",
      "game",
      "bioware",
      "fileformats",
      "reader",
      "writer"
    ],
    "description": "Neverwinter Nights 1 data accessor library",
    "license": "MIT",
    "web": "https://github.com/niv/neverwinter.nim"
  },
  {
    "name": "snail",
    "url": "https://github.com/stisa/snail",
    "method": "git",
    "tags": [
      "js",
      "matrix",
      "linear algebra"
    ],
    "description": "Simple linear algebra for nim. Js too.",
    "license": "MIT",
    "web": "http://stisa.space/snail/"
  },
  {
    "name": "jswebsockets",
    "url": "https://github.com/stisa/jswebsockets",
    "method": "git",
    "tags": [
      "js",
      "javascripts",
      "ws",
      "websockets"
    ],
    "description": "Websockets wrapper for nim js backend.",
    "license": "MIT",
    "web": "http://stisa.space/jswebsockets/"
  },
  {
    "name": "morelogging",
    "url": "https://github.com/FedericoCeratto/nim-morelogging",
    "method": "git",
    "tags": [
      "log",
      "logging",
      "library",
      "systemd",
      "journald"
    ],
    "description": "Logging library with support for async IO, multithreading, Journald.",
    "license": "LGPLv3",
    "web": "https://github.com/FedericoCeratto/nim-morelogging"
  },
  {
    "name": "ajax",
    "url": "https://github.com/stisa/ajax",
    "method": "git",
    "tags": [
      "js",
      "javascripts",
      "ajax",
      "xmlhttprequest"
    ],
    "description": "AJAX wrapper for nim js backend.",
    "license": "MIT",
    "web": "http://stisa.space/ajax/"
  },
  {
    "name": "recaptcha",
    "url": "https://github.com/euantorano/recaptcha.nim",
    "method": "git",
    "tags": [
      "recaptcha",
      "captcha"
    ],
    "description": "reCAPTCHA support for Nim, supporting rendering a capctcha and verifying a user's response.",
    "license": "BSD3",
    "web": "https://github.com/euantorano/recaptcha.nim"
  },
  {
    "name": "influx",
    "url": "https://github.com/samdmarshall/influx.nim",
    "method": "git",
    "tags": [
      "influx",
      "influxdb"
    ],
    "description": "wrapper for communicating with InfluxDB over the REST interface",
    "license": "BSD 3-Clause",
    "web": "https://github.com/samdmarshall/influx.nim"
  },
  {
    "name": "gamelight",
    "url": "https://github.com/dom96/gamelight",
    "method": "git",
    "tags": [
      "js",
      "library",
      "graphics",
      "collision",
      "2d"
    ],
    "description": "A set of simple modules for writing a JavaScript 2D game.",
    "license": "MIT",
    "web": "https://github.com/dom96/gamelight"
  },
  {
    "name": "storage",
    "url": "https://bitbucket.org/moigagoo/storage/",
    "method": "hg",
    "tags": [
      "JavaScript",
      "Storage",
      "localStorage",
      "sessionStorage"
    ],
    "description": "Storage, localStorage, and sessionStorage bindigs for Nim's JavaScript backend.",
    "license": "MIT",
    "web": "https://bitbucket.org/moigagoo/storage/"
  },
  {
    "name": "fontconfig",
    "url": "https://github.com/Parashurama/fontconfig",
    "method": "git",
    "tags": [
      "fontconfig",
      "font"
    ],
    "description": "Low level wrapper for the fontconfig library.",
    "license": "Fontconfig License",
    "web": "https://github.com/Parashurama/fontconfig"
  },
  {
    "name": "sysrandom",
    "url": "https://github.com/euantorano/sysrandom.nim",
    "method": "git",
    "tags": [
      "random",
      "RNG",
      "PRNG"
    ],
    "description": "A simple library to generate random data, using the system's PRNG.",
    "license": "BSD3",
    "web": "https://github.com/euantorano/sysrandom.nim"
  },
  {
    "name": "colorize",
    "url": "https://github.com/molnarmark/colorize",
    "method": "git",
    "tags": [
      "color",
      "colors",
      "colorize"
    ],
    "description": "A simple and lightweight terminal coloring library.",
    "license": "MIT",
    "web": "https://github.com/molnarmark/colorize"
  },
  {
    "name": "cello",
    "url": "https://github.com/unicredit/cello",
    "method": "git",
    "tags": [
      "string",
      "succinct-data-structure",
      "rank",
      "select",
      "Burrows-Wheeler",
      "FM-index",
      "wavelet-tree"
    ],
    "description": "String algorithms with succinct data structures",
    "license": "Apache2",
    "web": "https://unicredit.github.io/cello/"
  },
  {
    "name": "notmuch",
    "url": "https://github.com/samdmarshall/notmuch.nim",
    "method": "git",
    "tags": [
      "notmuch",
      "wrapper",
      "email",
      "tagging"
    ],
    "description": "wrapper for the notmuch mail library",
    "license": "BSD 3-Clause",
    "web": "https://github.com/samdmarshall/notmuch.nim"
  },
  {
    "name": "pluginmanager",
    "url": "https://github.com/samdmarshall/plugin-manager",
    "method": "git",
    "tags": [
      "plugin",
      "dylib",
      "manager"
    ],
    "description": "Simple plugin implementation",
    "license": "BSD 3-Clause",
    "web": "https://github.com/samdmarshall/plugin-manager"
  },
  {
    "name": "node",
    "url": "https://github.com/tulayang/nimnode",
    "method": "git",
    "tags": [
      "async",
      "io",
      "socket",
      "net",
      "tcp",
      "http",
      "libuv"
    ],
    "description": "Library for async programming and communication. This Library uses a future/promise, non-blocking I/O model based on libuv.",
    "license": "MIT",
    "web": "http://tulayang.github.io/node/"
  },
  {
    "name": "tempdir",
    "url": "https://github.com/euantorano/tempdir.nim",
    "method": "git",
    "tags": [
      "temp",
      "io",
      "tmp"
    ],
    "description": "A Nim library to create and manage temporary directories.",
    "license": "BSD3",
    "web": "https://github.com/euantorano/tempdir.nim"
  },
  {
    "name": "mathexpr",
    "url": "https://github.com/TiberiumN/nim-mathexpr",
    "method": "git",
    "tags": [
      "math",
      "mathparser",
      "tinyexpr"
    ],
    "description": "MathExpr - wrapper around TinyExpr C library",
    "license": "MIT",
    "web": "https://github.com/TiberiumN/nim-mathexpr"
  },
  {
    "name": "frag",
    "url": "https://github.com/fragworks/frag",
    "method": "git",
    "tags": [
      "game",
      "game-dev",
      "2d",
      "3d"
    ],
    "description": "A 2D|3D game engine",
    "license": "MIT",
    "web": "https://github.com/fragworks/frag"
  },
  {
    "name": "freetype",
    "url": "https://github.com/jangko/freetype",
    "method": "git",
    "tags": [
      "font",
      "renderint",
      "library"
    ],
    "description": "wrapper for FreeType2 library",
    "license": "MIT",
    "web": "https://github.com/jangko/freetype"
  },
  {
    "name": "polyBool",
    "url": "https://github.com/jangko/polyBool",
    "method": "git",
    "tags": [
      "polygon",
      "clipper",
      "library"
    ],
    "description": "Polygon Clipper Library (Martinez Algorithm)",
    "license": "MIT",
    "web": "https://github.com/jangko/polyBool"
  },
  {
    "name": "nimAGG",
    "url": "https://github.com/jangko/nimAGG",
    "method": "git",
    "tags": [
      "renderer",
      "rasterizer",
      "library",
      "2D",
      "graphics"
    ],
    "description": "Hi Fidelity Rendering Engine",
    "license": "MIT",
    "web": "https://github.com/jangko/nimAGG"
  },
  {
    "name": "primme",
    "url": "https://github.com/jxy/primme",
    "method": "git",
    "tags": [
      "library",
      "eigenvalues",
      "high-performance",
      "singular-value-decomposition"
    ],
    "description": "Nim interface for PRIMME: PReconditioned Iterative MultiMethod Eigensolver",
    "license": "MIT",
    "web": "https://github.com/jxy/primme"
  },
  {
    "name": "sitmo",
    "url": "https://github.com/jxy/sitmo",
    "method": "git",
    "tags": [
      "RNG",
      "Sitmo",
      "high-performance",
      "random"
    ],
    "description": "Sitmo parallel random number generator in Nim",
    "license": "MIT",
    "web": "https://github.com/jxy/sitmo"
  },
  {
    "name": "webaudio",
    "url": "https://github.com/ftsf/nim-webaudio",
    "method": "git",
    "tags": [
      "javascript",
      "js",
      "web",
      "audio",
      "sound",
      "music"
    ],
    "description": "API for Web Audio (JS)",
    "license": "MIT",
    "web": "https://github.com/ftsf/nim-webaudio"
  },
  {
    "name": "nimcuda",
    "url": "https://github.com/unicredit/nimcuda",
    "method": "git",
    "tags": [
      "CUDA",
      "GPU"
    ],
    "description": "CUDA bindings",
    "license": "Apache2",
    "web": "https://github.com/unicredit/nimcuda"
  },
  {
    "name": "gifwriter",
    "url": "https://github.com/rxi/gifwriter",
    "method": "git",
    "tags": [
      "gif",
      "image",
      "library"
    ],
    "description": "Animated GIF writing library based on jo_gif",
    "license": "MIT",
    "web": "https://github.com/rxi/gifwriter"
  },
  {
    "name": "libplist",
    "url": "https://github.com/samdmarshall/libplist.nim",
    "method": "git",
    "tags": [
      "libplist",
      "property",
      "list",
      "property-list",
      "parsing",
      "binary",
      "xml",
      "format"
    ],
    "description": "wrapper around libplist https://github.com/libimobiledevice/libplist",
    "license": "MIT",
    "web": "https://github.com/samdmarshall/libplist.nim"
  },
  {
    "name": "getch",
    "url": "https://github.com/6A/getch",
    "method": "git",
    "tags": [
      "getch",
      "char"
    ],
    "description": "getch() for Windows and Unix",
    "license": "MIT",
    "web": "https://github.com/6A/getch"
  },
  {
    "name": "gifenc",
    "url": "https://github.com/ftsf/gifenc",
    "method": "git",
    "tags": [
      "gif",
      "encoder"
    ],
    "description": "Gif Encoder",
    "license": "Public Domain",
    "web": "https://github.com/ftsf/gifenc"
  },
  {
    "name": "nimlapack",
    "url": "https://github.com/unicredit/nimlapack",
    "method": "git",
    "tags": [
      "LAPACK",
      "linear-algebra"
    ],
    "description": "LAPACK bindings",
    "license": "Apache2",
    "web": "https://github.com/unicredit/nimlapack"
  },
  {
    "name": "jack",
    "url": "https://github.com/Skrylar/nim-jack",
    "method": "git",
    "tags": [
      "jack",
      "audio",
      "binding",
      "wrapper"
    ],
    "description": "Shiny bindings to the JACK Audio Connection Kit.",
    "license": "MIT",
    "web": "https://github.com/Skrylar/nim-jack"
  },
  {
    "name": "serializetools",
    "url": "https://github.com/JeffersonLab/serializetools",
    "method": "git",
    "tags": [
      "serialization",
      "xml"
    ],
    "description": "Support for serialization of objects",
    "license": "MIT",
    "web": "https://github.com/JeffersonLab/serializetools"
  },
  {
    "name": "neo",
    "url": "https://github.com/unicredit/neo",
    "method": "git",
    "tags": [
      "vector",
      "matrix",
      "linear-algebra",
      "BLAS",
      "LAPACK",
      "CUDA"
    ],
    "description": "Linear algebra for Nim",
    "license": "Apache License 2.0",
    "web": "https://unicredit.github.io/neo/"
  },
  {
    "name": "httpkit",
    "url": "https://github.com/tulayang/httpkit",
    "method": "git",
    "tags": [
      "http",
      "request",
      "response",
      "stream",
      "bigfile",
      "async"
    ],
    "description": "An efficient HTTP tool suite written in pure nim. Help you to write HTTP services or clients via TCP, UDP, or even Unix Domain socket, etc.",
    "license": "MIT",
    "web": "https://github.com/tulayang/httpkit"
  },
  {
    "name": "ulid",
    "url": "https://github.com/adelq/ulid",
    "method": "git",
    "tags": [
      "library",
      "id",
      "ulid",
      "uuid",
      "guid"
    ],
    "description": "Universally Unique Lexicographically Sortable Identifier",
    "license": "MIT",
    "web": "https://github.com/adelq/ulid"
  },
  {
    "name": "osureplay",
    "url": "https://github.com/TiberiumN/nim-osureplay",
    "method": "git",
    "tags": [
      "library",
      "osu!",
      "parser",
      "osugame",
      "replay"
    ],
    "description": "osu! replay parser",
    "license": "MIT",
    "web": "https://github.com/TiberiumN/nim-osureplay"
  },
  {
    "name": "tiger",
    "url": "https://github.com/ehmry/tiger",
    "method": "git",
    "tags": [
      "hash"
    ],
    "description": "Tiger hash function",
    "license": "MIT",
    "web": "https://github.com/ehmry/tiger"
  },
  {
    "name": "pipe",
    "url": "https://github.com/5paceToast/pipe",
    "method": "git",
    "tags": [
      "pipe",
      "macro",
      "operator",
      "functional"
    ],
    "description": "Pipe operator for nim.",
    "license": "MIT",
    "web": "https://github.com/5paceToast/pipe"
  },
  {
    "name": "flatdb",
    "url": "https://github.com/enthus1ast/flatdb",
    "method": "git",
    "tags": [
      "database",
      "json",
      "pure"
    ],
    "description": "small/tiny, flatfile, jsonl based, inprogress database for nim",
    "license": "MIT",
    "web": "https://github.com/enthus1ast/flatdb"
  },
  {
    "name": "nwt",
    "url": "https://github.com/enthus1ast/nimWebTemplates",
    "method": "git",
    "tags": [
      "template",
      "html",
      "pure",
      "jinja"
    ],
    "description": "experiment to build a jinja like template parser",
    "license": "MIT",
    "web": "https://github.com/enthus1ast/nimWebTemplates"
  },
  {
    "name": "cmixer",
    "url": "https://github.com/rxi/cmixer-nim",
    "method": "git",
    "tags": [
      "library",
      "audio",
      "mixer",
      "sound",
      "wav",
      "ogg"
    ],
    "description": "Lightweight audio mixer for games",
    "license": "MIT",
    "web": "https://github.com/rxi/cmixer-nim"
  },
  {
    "name": "cmixer_sdl2",
    "url": "https://github.com/rxi/cmixer_sdl2-nim",
    "method": "git",
    "tags": [
      "library",
      "audio",
      "mixer",
      "sound",
      "wav",
      "ogg"
    ],
    "description": "Lightweight audio mixer for SDL2",
    "license": "MIT",
    "web": "https://github.com/rxi/cmixer_sdl2-nim"
  },
  {
    "name": "chebyshev",
    "url": "https://github.com/jxy/chebyshev",
    "method": "git",
    "tags": [
      "math",
      "approximation",
      "numerical"
    ],
    "description": "Chebyshev approximation.",
    "license": "MIT",
    "web": "https://github.com/jxy/chebyshev"
  },
  {
    "name": "scram",
    "url": "https://github.com/rgv151/scram",
    "method": "git",
    "tags": [
      "scram",
      "sasl",
      "authentication",
      "salted",
      "challenge",
      "response"
    ],
    "description": "Salted Challenge Response Authentication Mechanism (SCRAM) ",
    "license": "MIT",
    "web": "https://github.com/rgv151/scram"
  },
  {
    "name": "blake2",
    "url": "https://bitbucket.org/mihailp/blake2/",
    "method": "hg",
    "tags": [
      "crypto",
      "cryptography",
      "hash",
      "security"
    ],
    "description": "blake2 - cryptographic hash function",
    "license": "CC0",
    "web": "https://bitbucket.org/mihailp/blake2/"
  },
  {
    "name": "spinny",
    "url": "https://github.com/molnarmark/spinny",
    "method": "git",
    "tags": [
      "terminal",
      "spinner",
      "spinny",
      "load"
    ],
    "description": "Spinny is a tiny terminal spinner package for the Nim Programming Language.",
    "license": "MIT",
    "web": "https://github.com/molnarmark/spinny"
  },
  {
    "name": "nigui",
    "url": "https://github.com/trustable-code/NiGui",
    "method": "git",
    "tags": [
      "gui",
      "windows",
      "gtk"
    ],
    "description": "NiGui is a cross-platform, desktop GUI toolkit using native widgets.",
    "license": "MIT",
    "web": "https://github.com/trustable-code/NiGui"
  },
  {
    "name": "nimcalcal",
    "url": "https://github.com/skilchen/nimcalcal",
    "method": "git",
    "tags": [
      "calendar",
      "library"
    ],
    "description": "nimcalcal - PyCalCal translated to Nim, Calendrical Calculations from Reingold/Dershowitz",
    "license": "MIT",
    "web": "http://www3.cs.stonybrook.edu/~algorith/implement/reingold/implement.shtml"
  },
  {
    "name": "currying",
    "url": "https://github.com/t8m8/currying",
    "method": "git",
    "tags": [
      "library",
      "functional",
      "currying"
    ],
    "description": "Currying library for Nim",
    "license": "MIT",
    "web": "https://github.com/t8m8/currying"
  },
  {
    "name": "rect_packer",
    "url": "https://github.com/yglukhov/rect_packer",
    "method": "git",
    "tags": [
      "library",
      "geometry",
      "packing"
    ],
    "description": "Pack rects into bigger rect",
    "license": "MIT",
    "web": "https://github.com/yglukhov/rect_packer"
  },
  {
<<<<<<< HEAD
    "name": "gintro",
    "url": "https://github.com/stefansalewski/gintro",
    "method": "git",
    "tags": [
      "yes"
    ],
    "description": "High level GObject-Introspection based GTK3 bindings",
    "license": "MIT",
    "web": "https://github.com/stefansalewski/gintro"
=======
    "name": "arraymancer",
    "url": "https://github.com/mratsim/Arraymancer",
    "method": "git",
    "tags": [
      "vector",
      "matrix",
      "array",
      "ndarray",
      "multidimensional-array",
      "linear-algebra",
      "tensor"
    ],
    "description": "A tensor (multidimensional array) library for Nim",
    "license": "Apache License 2.0",
    "web": "https://mratsim.github.io/Arraymancer/"
  },
  {
    "name": "sha3",
    "url": "https://bitbucket.org/mihailp/sha3/",
    "method": "hg",
    "tags": [
      "crypto",
      "cryptography",
      "hash",
      "security"
    ],
    "description": "sha3 - cryptographic hash function",
    "license": "CC0",
    "web": "https://bitbucket.org/mihailp/sha3/"
  },
  {
    "name": "coalesce",
    "url": "https://github.com/piedar/coalesce",
    "method": "git",
    "tags": [
      "nil",
      "null",
      "options",
      "operator"
    ],
    "description": "A nil coalescing operator ?? for Nim",
    "license": "MIT",
    "web": "https://github.com/piedar/coalesce"
>>>>>>> 124c2e50
  }
]<|MERGE_RESOLUTION|>--- conflicted
+++ resolved
@@ -6725,17 +6725,20 @@
     "web": "https://github.com/yglukhov/rect_packer"
   },
   {
-<<<<<<< HEAD
     "name": "gintro",
     "url": "https://github.com/stefansalewski/gintro",
     "method": "git",
     "tags": [
-      "yes"
+      "library",
+      "gtk",
+      "wrapper",
+      "gui"
     ],
     "description": "High level GObject-Introspection based GTK3 bindings",
     "license": "MIT",
     "web": "https://github.com/stefansalewski/gintro"
-=======
+  },
+  {
     "name": "arraymancer",
     "url": "https://github.com/mratsim/Arraymancer",
     "method": "git",
@@ -6779,6 +6782,5 @@
     "description": "A nil coalescing operator ?? for Nim",
     "license": "MIT",
     "web": "https://github.com/piedar/coalesce"
->>>>>>> 124c2e50
   }
 ]