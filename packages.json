[
  {
    "name": "discordnim",
    "url": "https://github.com/Krognol/discordnim",
    "method": "git",
    "tags": [
      "library",
      "discord"
    ],
    "description": "Discord library for Nim",
    "license": "MIT",
    "web": "https://github.com/Krognol/discordnim"
  },
  {
    "name": "argument_parser",
    "url": "https://github.com/Xe/argument_parser/",
    "method": "git",
    "tags": [
      "library",
      "commandline",
      "arguments",
      "switches",
      "parsing"
    ],
    "description": "Provides a complex commandline parser",
    "license": "MIT",
    "web": "https://github.com/Xe/argument_parser"
  },
  {
    "name": "genieos",
    "url": "https://github.com/Araq/genieos/",
    "method": "git",
    "tags": [
      "library",
      "commandline",
      "sound",
      "recycle",
      "os"
    ],
    "description": "Too awesome procs to be included in nimrod.os module",
    "license": "MIT",
    "web": "http://github.com/Araq/genieos/"
  },
  {
    "name": "jester",
    "url": "https://github.com/dom96/jester/",
    "method": "git",
    "tags": [
      "web",
      "http",
      "framework",
      "dsl"
    ],
    "description": "A sinatra-like web framework for Nim.",
    "license": "MIT",
    "web": "https://github.com/dom96/jester"
  },
  {
    "name": "templates",
    "url": "https://github.com/onionhammer/nim-templates.git",
    "method": "git",
    "tags": [
      "web",
      "html",
      "template"
    ],
    "description": "A simple string templating library for Nim.",
    "license": "BSD",
    "web": "https://github.com/onionhammer/nim-templates"
  },
  {
    "name": "murmur",
    "url": "https://github.com/olahol/nimrod-murmur/",
    "method": "git",
    "tags": [
      "hash",
      "murmur"
    ],
    "description": "MurmurHash in pure Nim.",
    "license": "MIT",
    "web": "https://github.com/olahol/nimrod-murmur"
  },
  {
    "name": "libtcod_nim",
    "url": "https://github.com/Vladar4/libtcod_nim/",
    "method": "git",
    "tags": [
      "roguelike",
      "game",
      "library",
      "engine",
      "sdl",
      "opengl",
      "glsl"
    ],
    "description": "Wrapper of the libtcod library for the Nim language.",
    "license": "zlib",
    "web": "https://github.com/Vladar4/libtcod_nim"
  },
  {
    "name": "nimgame",
    "url": "https://github.com/Vladar4/nimgame/",
    "method": "git",
    "tags": [
      "deprecated",
      "game",
      "engine",
      "sdl"
    ],
    "description": "A simple 2D game engine for Nim language. Deprecated, use nimgame2 instead.",
    "license": "MIT",
    "web": "https://github.com/Vladar4/nimgame"
  },
  {
    "name": "nimgame2",
    "url": "https://github.com/Vladar4/nimgame2/",
    "method": "git",
    "tags": [
      "game",
      "engine",
      "sdl",
      "sdl2"
    ],
    "description": "A simple 2D game engine for Nim language.",
    "license": "MIT",
    "web": "https://github.com/Vladar4/nimgame2"
  },
  {
    "name": "sfml",
    "url": "https://github.com/fowlmouth/nimrod-sfml/",
    "method": "git",
    "tags": [
      "game",
      "library",
      "opengl"
    ],
    "description": "High level OpenGL-based Game Library",
    "license": "MIT",
    "web": "https://github.com/fowlmouth/nimrod-sfml"
  },
  {
    "name": "enet",
    "url": "https://github.com/fowlmouth/nimrod-enet/",
    "method": "git",
    "tags": [
      "game",
      "networking",
      "udp"
    ],
    "description": "Wrapper for ENet UDP networking library",
    "license": "MIT",
    "web": "https://github.com/fowlmouth/nimrod-enet"
  },
  {
    "name": "nim-locale",
    "url": "https://github.com/Amrykid/nim-locale/",
    "method": "git",
    "tags": [
      "library",
      "locale",
      "i18n",
      "localization",
      "localisation",
      "globalization"
    ],
    "description": "A simple library for localizing Nim applications.",
    "license": "MIT",
    "web": "https://github.com/Amrykid/nim-locale"
  },
  {
    "name": "fowltek",
    "url": "https://github.com/fowlmouth/nimlibs/",
    "method": "git",
    "tags": [
      "game",
      "opengl",
      "wrappers",
      "library",
      "assorted"
    ],
    "description": "A collection of reusable modules and wrappers.",
    "license": "MIT",
    "web": "https://github.com/fowlmouth/nimlibs"
  },
  {
    "name": "nake",
    "url": "https://github.com/fowlmouth/nake/",
    "method": "git",
    "tags": [
      "build",
      "automation",
      "sortof"
    ],
    "description": "make-like for Nim. Describe your builds as tasks!",
    "license": "MIT",
    "web": "https://github.com/fowlmouth/nake"
  },
  {
    "name": "nimrod-glfw",
    "url": "https://github.com/rafaelvasco/nimrod-glfw/",
    "method": "git",
    "tags": [
      "library",
      "glfw",
      "opengl",
      "windowing",
      "game"
    ],
    "description": "Nim bindings for GLFW library.",
    "license": "MIT",
    "web": "https://github.com/rafaelvasco/nimrod-glfw"
  },
  {
    "name": "chipmunk",
    "url": "https://github.com/fowlmouth/nimrod-chipmunk/",
    "method": "git",
    "tags": [
      "library",
      "physics",
      "game"
    ],
    "description": "Bindings for Chipmunk2D 6.x physics library (for backwards compatibility)",
    "license": "MIT",
    "web": "https://github.com/fowlmouth/nimrod-chipmunk"
  },
  {
    "name": "chipmunk6",
    "url": "https://github.com/fowlmouth/nimrod-chipmunk/",
    "method": "git",
    "tags": [
      "library",
      "physics",
      "game"
    ],
    "description": "Bindings for Chipmunk2D 6.x physics library",
    "license": "MIT",
    "web": "https://github.com/fowlmouth/nimrod-chipmunk"
  },
  {
    "name": "chipmunk7_demos",
    "url": "https://github.com/matkuki/chipmunk7_demos/",
    "method": "git",
    "tags": [
      "demos",
      "physics",
      "game"
    ],
    "description": "Chipmunk7 demos for Nim",
    "license": "MIT",
    "web": "https://github.com/matkuki/chipmunk7_demos"
  },
  {
    "name": "nim-glfw",
    "url": "https://github.com/ephja/nim-glfw",
    "method": "git",
    "tags": [
      "library",
      "glfw",
      "opengl",
      "windowing",
      "game"
    ],
    "description": "A high-level GLFW 3 wrapper",
    "license": "MIT",
    "web": "https://github.com/ephja/nim-glfw"
  },
  {
    "name": "nim-ao",
    "url": "https://github.com/ephja/nim-ao",
    "method": "git",
    "tags": [
      "library",
      "audio"
    ],
    "description": "A high-level libao wrapper",
    "license": "MIT",
    "web": "https://github.com/ephja/nim-ao"
  },
  {
    "name": "termbox",
    "url": "https://github.com/fowlmouth/nim-termbox",
    "method": "git",
    "tags": [
      "library",
      "terminal",
      "io"
    ],
    "description": "Termbox wrapper.",
    "license": "MIT",
    "web": "https://github.com/fowlmouth/nim-termbox"
  },
  {
    "name": "linagl",
    "url": "https://bitbucket.org/BitPuffin/linagl",
    "method": "hg",
    "tags": [
      "library",
      "opengl",
      "math",
      "game"
    ],
    "description": "OpenGL math library",
    "license": "CC0",
    "web": "https://bitbucket.org/BitPuffin/linagl"
  },
  {
    "name": "kwin",
    "url": "https://github.com/reactormonk/nim-kwin",
    "method": "git",
    "tags": [
      "library",
      "javascript",
      "kde"
    ],
    "description": "KWin JavaScript API wrapper",
    "license": "MIT",
    "web": "https://github.com/reactormonk/nim-kwin"
  },
  {
    "name": "opencv",
    "url": "https://github.com/dom96/nim-opencv",
    "method": "git",
    "tags": [
      "library",
      "wrapper",
      "opencv",
      "image",
      "processing"
    ],
    "description": "OpenCV wrapper",
    "license": "MIT",
    "web": "https://github.com/dom96/nim-opencv"
  },
  {
    "name": "nimble",
    "url": "https://github.com/nim-lang/nimble",
    "method": "git",
    "tags": [
      "app",
      "binary",
      "package",
      "manager"
    ],
    "description": "Nimble package manager",
    "license": "BSD",
    "web": "https://github.com/nim-lang/nimble"
  },
  {
    "name": "aporia",
    "url": "https://github.com/nim-lang/Aporia",
    "method": "git",
    "tags": [
      "app",
      "binary",
      "ide",
      "gtk"
    ],
    "description": "A Nim IDE.",
    "license": "GPLv2",
    "web": "https://github.com/nim-lang/Aporia"
  },
  {
    "name": "c2nim",
    "url": "https://github.com/nim-lang/c2nim",
    "method": "git",
    "tags": [
      "app",
      "binary",
      "tool",
      "header",
      "C"
    ],
    "description": "c2nim is a tool to translate Ansi C code to Nim.",
    "license": "MIT",
    "web": "https://github.com/nim-lang/c2nim"
  },
  {
    "name": "pas2nim",
    "url": "https://github.com/nim-lang/pas2nim",
    "method": "git",
    "tags": [
      "app",
      "binary",
      "tool",
      "Pascal"
    ],
    "description": "pas2nim is a tool to translate Pascal code to Nim.",
    "license": "MIT",
    "web": "https://github.com/nim-lang/pas2nim"
  },
  {
    "name": "ipsumgenera",
    "url": "https://github.com/dom96/ipsumgenera",
    "method": "git",
    "tags": [
      "app",
      "binary",
      "blog",
      "static",
      "generator"
    ],
    "description": "Static blog generator ala Jekyll.",
    "license": "MIT",
    "web": "https://github.com/dom96/ipsumgenera"
  },
  {
    "name": "clibpp",
    "url": "https://github.com/onionhammer/clibpp.git",
    "method": "git",
    "tags": [
      "import",
      "C++",
      "library",
      "wrap"
    ],
    "description": "Easy way to 'Mock' C++ interface",
    "license": "MIT",
    "web": "https://github.com/onionhammer/clibpp"
  },
  {
    "name": "pastebin",
    "url": "https://github.com/achesak/nim-pastebin",
    "method": "git",
    "tags": [
      "library",
      "wrapper",
      "pastebin"
    ],
    "description": "Pastebin API wrapper",
    "license": "MIT",
    "web": "https://github.com/achesak/nim-pastebin"
  },
  {
    "name": "yahooweather",
    "url": "https://github.com/achesak/nim-yahooweather",
    "method": "git",
    "tags": [
      "library",
      "wrapper",
      "weather"
    ],
    "description": "Yahoo! Weather API wrapper",
    "license": "MIT",
    "web": "https://github.com/achesak/nim-yahooweather"
  },
  {
    "name": "noaa",
    "url": "https://github.com/achesak/nim-noaa",
    "method": "git",
    "tags": [
      "library",
      "wrapper",
      "weather"
    ],
    "description": "NOAA weather API wrapper",
    "license": "MIT",
    "web": "https://github.com/achesak/nim-noaa"
  },
  {
    "name": "rss",
    "url": "https://github.com/achesak/nim-rss",
    "method": "git",
    "tags": [
      "library",
      "rss",
      "xml",
      "syndication"
    ],
    "description": "RSS library",
    "license": "MIT",
    "web": "https://github.com/achesak/nim-rss"
  },
  {
    "name": "extmath",
    "url": "https://github.com/achesak/extmath.nim",
    "method": "git",
    "tags": [
      "library",
      "math",
      "trigonometry"
    ],
    "description": "Nim math library",
    "license": "MIT",
    "web": "https://github.com/achesak/extmath.nim"
  },
  {
    "name": "gtk2",
    "url": "https://github.com/nim-lang/gtk2",
    "method": "git",
    "tags": [
      "wrapper",
      "gui",
      "gtk"
    ],
    "description": "Wrapper for gtk2, a feature rich toolkit for creating graphical user interfaces",
    "license": "MIT",
    "web": "https://github.com/nim-lang/gtk2"
  },
  {
    "name": "cairo",
    "url": "https://github.com/nim-lang/cairo",
    "method": "git",
    "tags": [
      "wrapper"
    ],
    "description": "Wrapper for cairo, a vector graphics library with display and print output",
    "license": "MIT",
    "web": "https://github.com/nim-lang/cairo"
  },
  {
    "name": "x11",
    "url": "https://github.com/nim-lang/x11",
    "method": "git",
    "tags": [
      "wrapper"
    ],
    "description": "Wrapper for X11",
    "license": "MIT",
    "web": "https://github.com/nim-lang/x11"
  },
  {
    "name": "opengl",
    "url": "https://github.com/nim-lang/opengl",
    "method": "git",
    "tags": [
      "wrapper"
    ],
    "description": "High-level and low-level wrapper for OpenGL",
    "license": "MIT",
    "web": "https://github.com/nim-lang/opengl"
  },
  {
    "name": "lua",
    "url": "https://github.com/nim-lang/lua",
    "method": "git",
    "tags": [
      "wrapper"
    ],
    "description": "Wrapper to interface with the Lua interpreter",
    "license": "MIT",
    "web": "https://github.com/nim-lang/lua"
  },
  {
    "name": "tcl",
    "url": "https://github.com/nim-lang/tcl",
    "method": "git",
    "tags": [
      "wrapper"
    ],
    "description": "Wrapper for the TCL programming language",
    "license": "MIT",
    "web": "https://github.com/nim-lang/tcl"
  },
  {
    "name": "glm",
    "url": "https://github.com/stavenko/nim-glm",
    "method": "git",
    "tags": [
      "opengl",
      "math",
      "matrix",
      "vector",
      "glsl"
    ],
    "description": "Port of c++ glm library with shader-like syntax",
    "license": "MIT",
    "web": "https://github.com/stavenko/nim-glm"
  },
  {
    "name": "python",
    "url": "https://github.com/nim-lang/python",
    "method": "git",
    "tags": [
      "wrapper"
    ],
    "description": "Wrapper to interface with Python interpreter",
    "license": "MIT",
    "web": "https://github.com/nim-lang/python"
  },
  {
    "name": "NimBorg",
    "url": "https://github.com/micklat/NimBorg",
    "method": "git",
    "tags": [
      "wrapper"
    ],
    "description": "High-level and low-level interfaces to python and lua",
    "license": "MIT",
    "web": "https://github.com/micklat/NimBorg"
  },
  {
    "name": "sha1",
    "url": "https://github.com/onionhammer/sha1",
    "method": "git",
    "tags": [
      "port",
      "hash",
      "sha1"
    ],
    "description": "SHA-1 produces a 160-bit (20-byte) hash value from arbitrary input",
    "license": "BSD"
  },
  {
    "name": "dropbox_filename_sanitizer",
    "url": "https://github.com/Araq/dropbox_filename_sanitizer/",
    "method": "git",
    "tags": [
      "dropbox"
    ],
    "description": "Tool to clean up filenames shared on Dropbox",
    "license": "MIT",
    "web": "https://github.com/Araq/dropbox_filename_sanitizer/"
  },
  {
    "name": "csv",
    "url": "https://github.com/achesak/nim-csv",
    "method": "git",
    "tags": [
      "csv",
      "parsing",
      "stringify",
      "library"
    ],
    "description": "Library for parsing, stringifying, reading, and writing CSV (comma separated value) files",
    "license": "MIT",
    "web": "https://github.com/achesak/nim-csv"
  },
  {
    "name": "geonames",
    "url": "https://github.com/achesak/nim-geonames",
    "method": "git",
    "tags": [
      "library",
      "wrapper",
      "geography"
    ],
    "description": "GeoNames API wrapper",
    "license": "MIT",
    "web": "https://github.com/achesak/nim-geonames"
  },
  {
    "name": "gravatar",
    "url": "https://github.com/achesak/nim-gravatar",
    "method": "git",
    "tags": [
      "library",
      "wrapper",
      "gravatar"
    ],
    "description": "Gravatar API wrapper",
    "license": "MIT",
    "web": "https://github.com/achesak/nim-gravatar"
  },
  {
    "name": "coverartarchive",
    "url": "https://github.com/achesak/nim-coverartarchive",
    "method": "git",
    "tags": [
      "library",
      "wrapper",
      "cover art",
      "music",
      "metadata"
    ],
    "description": "Cover Art Archive API wrapper",
    "license": "MIT",
    "web": "http://github.com/achesak/nim-coverartarchive"
  },
  {
    "name": "nim-ogg",
    "url": "https://bitbucket.org/BitPuffin/nim-ogg",
    "method": "hg",
    "tags": [
      "library",
      "wrapper",
      "binding",
      "audio",
      "sound",
      "video",
      "metadata",
      "media"
    ],
    "description": "Binding to libogg",
    "license": "CC0"
  },
  {
    "name": "ogg",
    "url": "https://bitbucket.org/BitPuffin/nim-ogg",
    "method": "hg",
    "tags": [
      "library",
      "wrapper",
      "binding",
      "audio",
      "sound",
      "video",
      "metadata",
      "media"
    ],
    "description": "Binding to libogg",
    "license": "CC0"
  },
  {
    "name": "nim-vorbis",
    "url": "https://bitbucket.org/BitPuffin/nim-vorbis",
    "method": "hg",
    "tags": [
      "library",
      "wrapper",
      "binding",
      "audio",
      "sound",
      "metadata",
      "media"
    ],
    "description": "Binding to libvorbis",
    "license": "CC0"
  },
  {
    "name": "vorbis",
    "url": "https://bitbucket.org/BitPuffin/nim-vorbis",
    "method": "hg",
    "tags": [
      "library",
      "wrapper",
      "binding",
      "audio",
      "sound",
      "metadata",
      "media"
    ],
    "description": "Binding to libvorbis",
    "license": "CC0"
  },
  {
    "name": "nim-portaudio",
    "url": "https://bitbucket.org/BitPuffin/nim-portaudio",
    "method": "hg",
    "tags": [
      "library",
      "wrapper",
      "binding",
      "audio",
      "sound",
      "media",
      "io"
    ],
    "description": "Binding to portaudio",
    "license": "CC0"
  },
  {
    "name": "portaudio",
    "url": "https://bitbucket.org/BitPuffin/nim-portaudio",
    "method": "hg",
    "tags": [
      "library",
      "wrapper",
      "binding",
      "audio",
      "sound",
      "media",
      "io"
    ],
    "description": "Binding to portaudio",
    "license": "CC0"
  },
  {
    "name": "commandeer",
    "url": "https://github.com/fenekku/commandeer",
    "method": "git",
    "tags": [
      "library",
      "commandline",
      "arguments",
      "switches",
      "parsing",
      "options"
    ],
    "description": "Provides a small command line parsing DSL (domain specific language)",
    "license": "MIT",
    "web": "https://github.com/fenekku/commandeer"
  },
  {
    "name": "scrypt.nim",
    "url": "https://bitbucket.org/BitPuffin/scrypt.nim",
    "method": "hg",
    "tags": [
      "library",
      "wrapper",
      "binding",
      "crypto",
      "cryptography",
      "hash",
      "password",
      "security"
    ],
    "description": "Binding and utilities for scrypt",
    "license": "CC0"
  },
  {
    "name": "bloom",
    "url": "https://github.com/boydgreenfield/nimrod-bloom",
    "method": "git",
    "tags": [
      "Bloom filter",
      "Bloom",
      "probabilistic",
      "data structure",
      "set membership",
      "MurmurHash",
      "MurmurHash3"
    ],
    "description": "Efficient Bloom filter implementation in Nim using MurmurHash3.",
    "license": "MIT",
    "web": "https://www.github.com/boydgreenfield/nimrod-bloom"
  },
  {
    "name": "awesome_rmdir",
    "url": "https://github.com/Araq/awesome_rmdir/",
    "method": "git",
    "tags": [
      "rmdir",
      "awesome",
      "commandline"
    ],
    "description": "Command to remove acceptably empty directories.",
    "license": "MIT",
    "web": "https://github.com/Araq/awesome_rmdir/"
  },
  {
    "name": "nimalpm",
    "url": "https://github.com/barcharcraz/nimalpm/",
    "method": "git",
    "tags": [
      "alpm",
      "wrapper",
      "binding",
      "library"
    ],
    "description": "A nimrod wrapper for libalpm",
    "license": "GPLv2",
    "web": "https://www.github.com/barcharcraz/nimalpm/"
  },
  {
    "name": "nimlibpng",
    "url": "https://github.com/barcharcraz/nimlibpng",
    "method": "git",
    "tags": [
      "png",
      "wrapper",
      "library",
      "libpng",
      "image"
    ],
    "description": "Nim wrapper for the libpng library",
    "license": "libpng",
    "web": "https://github.com/barcharcraz/nimlibpng"
  },
  {
    "name": "sdl2",
    "url": "https://github.com/nim-lang/sdl2",
    "method": "git",
    "tags": [
      "wrapper",
      "media",
      "audio",
      "video"
    ],
    "description": "Wrapper for SDL 2.x",
    "license": "MIT",
    "web": "https://github.com/nim-lang/sdl2"
  },
  {
    "name": "gamelib",
    "url": "https://github.com/PMunch/SDLGamelib",
    "method": "git",
    "tags": [
      "sdl",
      "game",
      "library"
    ],
    "description": "A library of functions to make creating games using Nim and SDL2 easier. This does not intend to be a full blown engine and tries to keep all the components loosely coupled so that individual parts can be used separately.",
    "license": "MIT",
    "web": "https://github.com/PMunch/SDLGamelib"
  },
  {
    "name": "nimcr",
    "url": "https://github.com/PMunch/nimcr",
    "method": "git",
    "tags": [
      "shebang",
      "utility"
    ],
    "description": "A small program to make Nim shebang-able without the overhead of compiling each time",
    "license": "MIT",
    "web": "https://github.com/PMunch/nimcr"
  },
  {
    "name": "sdl2_nim",
    "url": "https://github.com/Vladar4/sdl2_nim",
    "method": "git",
    "tags": [
      "library",
      "wrapper",
      "sdl2",
      "game",
      "video",
      "image",
      "audio",
      "network",
      "ttf"
    ],
    "description": "Wrapper of the SDL 2 library for the Nim language.",
    "license": "zlib",
    "web": "https://github.com/Vladar4/sdl2_nim"
  },
  {
    "name": "assimp",
    "url": "https://github.com/barcharcraz/nim-assimp",
    "method": "git",
    "tags": [
      "wrapper",
      "media",
      "mesh",
      "import",
      "game"
    ],
    "description": "Wrapper for the assimp library",
    "license": "MIT",
    "web": "https://github.com/barcharcraz/nim-assimp"
  },
  {
    "name": "freeimage",
    "url": "https://github.com/barcharcraz/nim-freeimage",
    "method": "git",
    "tags": [
      "wrapper",
      "media",
      "image",
      "import",
      "game"
    ],
    "description": "Wrapper for the FreeImage library",
    "license": "MIT",
    "web": "https://github.com/barcharcraz/nim-freeimage"
  },
  {
    "name": "bcrypt",
    "url": "https://github.com/ithkuil/bcryptnim/",
    "method": "git",
    "tags": [
      "hash",
      "crypto",
      "password",
      "bcrypt",
      "library"
    ],
    "description": "Wraps the bcrypt (blowfish) library for creating encrypted hashes (useful for passwords)",
    "license": "BSD",
    "web": "https://www.github.com/ithkuil/bcryptnim/"
  },
  {
    "name": "opencl",
    "url": "https://github.com/nim-lang/opencl",
    "method": "git",
    "tags": [
      "library"
    ],
    "description": "Low-level wrapper for OpenCL",
    "license": "MIT",
    "web": "https://github.com/nim-lang/opencl"
  },
  {
    "name": "DevIL",
    "url": "https://github.com/Varriount/DevIL",
    "method": "git",
    "tags": [
      "image",
      "library",
      "graphics",
      "wrapper"
    ],
    "description": "Wrapper for the DevIL image library",
    "license": "MIT",
    "web": "https://github.com/Varriount/DevIL"
  },
  {
    "name": "signals",
    "url": "https://github.com/fowlmouth/signals.nim",
    "method": "git",
    "tags": [
      "event-based",
      "observer pattern",
      "library"
    ],
    "description": "Signals/slots library.",
    "license": "MIT",
    "web": "https://github.com/fowlmouth/signals.nim"
  },
  {
    "name": "sling",
    "url": "https://github.com/Druage/sling",
    "method": "git",
    "tags": [
      "signal",
      "slots",
      "eventloop",
      "callback"
    ],
    "description": "Signal and Slot library for Nim.",
    "license": "unlicense",
    "web": "https://github.com/Druage/sling"
  },
  {
    "name": "number_files",
    "url": "https://github.com/Araq/number_files/",
    "method": "git",
    "tags": [
      "rename",
      "filename",
      "finder"
    ],
    "description": "Command to add counter suffix/prefix to a list of files.",
    "license": "MIT",
    "web": "https://github.com/Araq/number_files/"
  },
  {
    "name": "redissessions",
    "url": "https://github.com/ithkuil/redissessions/",
    "method": "git",
    "tags": [
      "jester",
      "sessions",
      "redis"
    ],
    "description": "Redis-backed sessions for jester",
    "license": "MIT",
    "web": "https://github.com/ithkuil/redissessions/"
  },
  {
    "name": "horde3d",
    "url": "https://github.com/fowlmouth/horde3d",
    "method": "git",
    "tags": [
      "graphics",
      "3d",
      "rendering",
      "wrapper"
    ],
    "description": "Wrapper for Horde3D, a small open source 3D rendering engine.",
    "license": "WTFPL",
    "web": "https://github.com/fowlmouth/horde3d"
  },
  {
    "name": "mongo",
    "url": "https://github.com/nim-lang/mongo",
    "method": "git",
    "tags": [
      "library",
      "wrapper",
      "database"
    ],
    "description": "Bindings and a high-level interface for MongoDB",
    "license": "MIT",
    "web": "https://github.com/nim-lang/mongo"
  },
  {
    "name": "allegro5",
    "url": "https://github.com/fowlmouth/allegro5",
    "method": "git",
    "tags": [
      "wrapper",
      "graphics",
      "games",
      "opengl",
      "audio"
    ],
    "description": "Wrapper for Allegro version 5.X",
    "license": "MIT",
    "web": "https://github.com/fowlmouth/allegro5"
  },
  {
    "name": "physfs",
    "url": "https://github.com/fowlmouth/physfs",
    "method": "git",
    "tags": [
      "wrapper",
      "filesystem",
      "archives"
    ],
    "description": "A library to provide abstract access to various archives.",
    "license": "WTFPL",
    "web": "https://github.com/fowlmouth/physfs"
  },
  {
    "name": "shoco",
    "url": "https://github.com/onionhammer/shoconim.git",
    "method": "git",
    "tags": [
      "compression",
      "shoco"
    ],
    "description": "A fast compressor for short strings",
    "license": "MIT",
    "web": "https://github.com/onionhammer/shoconim"
  },
  {
    "name": "murmur3",
    "url": "https://github.com/boydgreenfield/nimrod-murmur",
    "method": "git",
    "tags": [
      "MurmurHash",
      "MurmurHash3",
      "murmur",
      "hash",
      "hashing"
    ],
    "description": "A simple MurmurHash3 wrapper for Nim",
    "license": "MIT",
    "web": "https://github.com/boydgreenfield/nimrod-murmur"
  },
  {
    "name": "hex",
    "url": "https://github.com/esbullington/nimrod-hex",
    "method": "git",
    "tags": [
      "hex",
      "encoding"
    ],
    "description": "A simple hex package for Nim",
    "license": "MIT",
    "web": "https://github.com/esbullington/nimrod-hex"
  },
  {
    "name": "strfmt",
    "url": "https://bitbucket.org/lyro/strfmt",
    "method": "hg",
    "tags": [
      "library"
    ],
    "description": "A string formatting library inspired by Python's `format`.",
    "license": "MIT",
    "web": "https://lyro.bitbucket.org/strfmt"
  },
  {
    "name": "jade-nim",
    "url": "https://github.com/idlewan/jade-nim",
    "method": "git",
    "tags": [
      "template",
      "jade",
      "web",
      "dsl",
      "html"
    ],
    "description": "Compiles jade templates to Nim procedures.",
    "license": "MIT",
    "web": "https://github.com/idlewan/jade-nim"
  },
  {
    "name": "gh_nimrod_doc_pages",
    "url": "https://github.com/Araq/gh_nimrod_doc_pages",
    "method": "git",
    "tags": [
      "commandline",
      "web",
      "automation",
      "documentation"
    ],
    "description": "Generates a GitHub documentation website for Nim projects.",
    "license": "MIT",
    "web": "https://github.com/Araq/gh_nimrod_doc_pages"
  },
  {
    "name": "midnight_dynamite",
    "url": "https://github.com/Araq/midnight_dynamite",
    "method": "git",
    "tags": [
      "wrapper",
      "library",
      "html",
      "markdown",
      "md"
    ],
    "description": "Wrapper for the markdown rendering hoedown library",
    "license": "MIT",
    "web": "https://github.com/Araq/midnight_dynamite"
  },
  {
    "name": "rsvg",
    "url": "https://github.com/def-/rsvg",
    "method": "git",
    "tags": [
      "wrapper",
      "library",
      "graphics"
    ],
    "description": "Wrapper for librsvg, a Scalable Vector Graphics (SVG) rendering library",
    "license": "MIT",
    "web": "https://github.com/def-/rsvg"
  },
  {
    "name": "emerald",
    "url": "https://github.com/flyx/emerald",
    "method": "git",
    "tags": [
      "dsl",
      "html",
      "template",
      "web"
    ],
    "description": "macro-based HTML templating engine",
    "license": "WTFPL",
    "web": "https://flyx.github.io/emerald/"
  },
  {
    "name": "niminst",
    "url": "https://github.com/nim-lang/niminst",
    "method": "git",
    "tags": [
      "app",
      "binary",
      "tool",
      "installation",
      "generator"
    ],
    "description": "tool to generate installers for Nim programs",
    "license": "MIT",
    "web": "https://github.com/nim-lang/niminst"
  },
  {
    "name": "redis",
    "url": "https://github.com/nim-lang/redis",
    "method": "git",
    "tags": [
      "redis",
      "client",
      "library"
    ],
    "description": "official redis client for Nim",
    "license": "MIT",
    "web": "https://github.com/nim-lang/redis"
  },
  {
    "name": "dialogs",
    "url": "https://github.com/nim-lang/dialogs",
    "method": "git",
    "tags": [
      "library",
      "ui",
      "gui",
      "dialog",
      "file"
    ],
    "description": "wraps GTK+ or Windows' open file dialogs",
    "license": "MIT",
    "web": "https://github.com/nim-lang/dialogs"
  },
  {
    "name": "vectors",
    "url": "https://github.com/blamestross/nimrod-vectors",
    "method": "git",
    "tags": [
      "math",
      "vectors",
      "library"
    ],
    "description": "Simple multidimensional vector math",
    "license": "MIT",
    "web": "https://github.com/blamestross/nimrod-vectors"
  },
  {
    "name": "bitarray",
    "url": "https://github.com/onecodex/nim-bitarray",
    "method": "git",
    "tags": [
      "Bit arrays",
      "Bit sets",
      "Bit vectors",
      "Data structures"
    ],
    "description": "mmap-backed bitarray implementation in Nim.",
    "license": "MIT",
    "web": "https://www.github.com/onecodex/nim-bitarray"
  },
  {
    "name": "appdirs",
    "url": "https://github.com/MrJohz/appdirs",
    "method": "git",
    "tags": [
      "utility",
      "filesystem"
    ],
    "description": "A utility library to find the directory you need to app in.",
    "license": "MIT",
    "web": "https://github.com/MrJohz/appdirs"
  },
  {
    "name": "nim-sndfile",
    "url": "https://github.com/julienaubert/nim-sndfile",
    "method": "git",
    "tags": [
      "audio",
      "wav",
      "wrapper",
      "libsndfile"
    ],
    "description": "A wrapper of libsndfile",
    "license": "MIT",
    "web": "https://github.com/julienaubert/nim-sndfile"
  },
  {
    "name": "bigints",
    "url": "https://github.com/def-/bigints",
    "method": "git",
    "tags": [
      "math",
      "library",
      "numbers"
    ],
    "description": "Arbitrary-precision integers",
    "license": "MIT",
    "web": "https://github.com/def-/bigints"
  },
  {
    "name": "iterutils",
    "url": "https://github.com/def-/iterutils",
    "method": "git",
    "tags": [
      "library",
      "iterators"
    ],
    "description": "Functional operations for iterators and slices, similar to sequtils",
    "license": "MIT",
    "web": "https://github.com/def-/iterutils"
  },
  {
    "name": "hastyscribe",
    "url": "https://github.com/h3rald/hastyscribe",
    "method": "git",
    "tags": [
      "markdown",
      "html",
      "publishing"
    ],
    "description": "Self-contained markdown compiler generating self-contained HTML documents",
    "license": "MIT",
    "web": "https://h3rald.com/hastyscribe"
  },
  {
    "name": "nanomsg",
    "url": "https://github.com/def-/nim-nanomsg",
    "method": "git",
    "tags": [
      "library",
      "wrapper",
      "networking"
    ],
    "description": "Wrapper for the nanomsg socket library that provides several common communication patterns",
    "license": "MIT",
    "web": "https://github.com/def-/nim-nanomsg"
  },
  {
    "name": "directnimrod",
    "url": "https://bitbucket.org/barcharcraz/directnimrod",
    "method": "git",
    "tags": [
      "library",
      "wrapper",
      "graphics",
      "windows"
    ],
    "description": "Wrapper for microsoft's DirectX libraries",
    "license": "MS-PL",
    "web": "https://bitbucket.org/barcharcraz/directnimrod"
  },
  {
    "name": "imghdr",
    "url": "https://github.com/achesak/nim-imghdr",
    "method": "git",
    "tags": [
      "image",
      "formats",
      "files"
    ],
    "description": "Library for detecting the format of an image",
    "license": "MIT",
    "web": "https://github.com/achesak/nim-imghdr"
  },
  {
    "name": "csv2json",
    "url": "https://github.com/achesak/nim-csv2json",
    "method": "git",
    "tags": [
      "csv",
      "json"
    ],
    "description": "Convert CSV files to JSON",
    "license": "MIT",
    "web": "https://github.com/achesak/nim-csv2json"
  },
  {
    "name": "vecmath",
    "url": "https://github.com/barcharcraz/vecmath",
    "method": "git",
    "tags": [
      "library",
      "math",
      "vector"
    ],
    "description": "various vector maths utils for nimrod",
    "license": "MIT",
    "web": "https://github.com/barcharcraz/vecmath"
  },
  {
    "name": "lazy_rest",
    "url": "https://github.com/Araq/lazy_rest",
    "method": "git",
    "tags": [
      "library",
      "rst",
      "rest",
      "text",
      "html"
    ],
    "description": "Simple reST HTML generation with some extras.",
    "license": "MIT",
    "web": "https://github.com/Araq/lazy_rest"
  },
  {
    "name": "Phosphor",
    "url": "https://github.com/barcharcraz/Phosphor",
    "method": "git",
    "tags": [
      "library",
      "opengl",
      "graphics"
    ],
    "description": "eaiser use of OpenGL and GLSL shaders",
    "license": "MIT",
    "web": "https://github.com/barcharcraz/Phosphor"
  },
  {
    "name": "colorsys",
    "url": "https://github.com/achesak/nim-colorsys",
    "method": "git",
    "tags": [
      "library",
      "colors",
      "rgb",
      "yiq",
      "hls",
      "hsv"
    ],
    "description": "Convert between RGB, YIQ, HLS, and HSV color systems.",
    "license": "MIT",
    "web": "https://github.com/achesak/nim-colorsys"
  },
  {
    "name": "pythonfile",
    "url": "https://github.com/achesak/nim-pythonfile",
    "method": "git",
    "tags": [
      "library",
      "python",
      "files",
      "file"
    ],
    "description": "Wrapper of the file procedures to provide an interface as similar as possible to that of Python",
    "license": "MIT",
    "web": "https://github.com/achesak/nim-pythonfile"
  },
  {
    "name": "sndhdr",
    "url": "https://github.com/achesak/nim-sndhdr",
    "method": "git",
    "tags": [
      "library",
      "formats",
      "files",
      "sound",
      "audio"
    ],
    "description": "Library for detecting the format of a sound file",
    "license": "MIT",
    "web": "https://github.com/achesak/nim-sndhdr"
  },
  {
    "name": "irc",
    "url": "https://github.com/nim-lang/irc",
    "method": "git",
    "tags": [
      "library",
      "irc",
      "network"
    ],
    "description": "Implements a simple IRC client.",
    "license": "MIT",
    "web": "https://github.com/nim-lang/irc"
  },
  {
    "name": "random",
    "url": "https://github.com/oprypin/nim-random",
    "method": "git",
    "tags": [
      "library",
      "algorithms",
      "random"
    ],
    "description": "Pseudo-random number generation library inspired by Python",
    "license": "MIT",
    "web": "https://github.com/oprypin/nim-random"
  },
  {
    "name": "zmq",
    "url": "https://github.com/nim-lang/nim-zmq",
    "method": "git",
    "tags": [
      "library",
      "wrapper",
      "zeromq",
      "messaging",
      "queue"
    ],
    "description": "ZeroMQ 4 wrapper",
    "license": "MIT",
    "web": "https://github.com/nim-lang/nim-zmq"
  },
  {
    "name": "uuid",
    "url": "https://github.com/idlewan/nim-uuid",
    "method": "git",
    "tags": [
      "library",
      "wrapper",
      "uuid"
    ],
    "description": "UUID wrapper",
    "license": "MIT",
    "web": "https://github.com/idlewan/nim-uuid"
  },
  {
    "name": "robotparser",
    "url": "https://github.com/achesak/nim-robotparser",
    "method": "git",
    "tags": [
      "library",
      "useragent",
      "robots",
      "robot.txt"
    ],
    "description": "Determine if a useragent can access a URL using robots.txt",
    "license": "MIT",
    "web": "https://github.com/achesak/nim-robotparser"
  },
  {
    "name": "epub",
    "url": "https://github.com/achesak/nim-epub",
    "method": "git",
    "tags": [
      "library",
      "epub",
      "e-book"
    ],
    "description": "Module for working with EPUB e-book files",
    "license": "MIT",
    "web": "https://github.com/achesak/nim-epub"
  },
  {
    "name": "hashids",
    "url": "https://github.com/achesak/nim-hashids",
    "method": "git",
    "tags": [
      "library",
      "hashids"
    ],
    "description": "Nim implementation of Hashids",
    "license": "MIT",
    "web": "https://github.com/achesak/nim-hashids"
  },
  {
    "name": "openssl_evp",
    "url": "https://github.com/cowboy-coders/nim-openssl-evp",
    "method": "git",
    "tags": [
      "library",
      "crypto",
      "openssl"
    ],
    "description": "Wrapper for OpenSSL's EVP interface",
    "license": "OpenSSL License and SSLeay License",
    "web": "https://github.com/cowboy-coders/nim-openssl-evp"
  },
  {
    "name": "monad",
    "url": "https://github.com/superfunc/monad",
    "method": "git",
    "tags": [
      "library",
      "functional",
      "monad",
      "functor"
    ],
    "description": "basic monadic data types for Nim",
    "license": "BSD3",
    "web": "https://github.com/superfunc/monad"
  },
  {
    "name": "eternity",
    "url": "https://github.com/hiteshjasani/nim-eternity",
    "method": "git",
    "tags": [
      "library",
      "time",
      "format"
    ],
    "description": "Humanize elapsed time",
    "license": "MIT",
    "web": "https://github.com/hiteshjasani/nim-eternity"
  },
  {
    "name": "gmp",
    "url": "https://github.com/FedeOmoto/nim-gmp",
    "method": "git",
    "tags": [
      "library",
      "bignum",
      "numbers",
      "math"
    ],
    "description": "wrapper for the GNU multiple precision arithmetic library (GMP)",
    "license": "LGPLv3 or GPLv2",
    "web": "https://github.com/FedeOmoto/nim-gmp"
  },
  {
    "name": "ludens",
    "url": "https://github.com/rnentjes/nim-ludens",
    "method": "git",
    "tags": [
      "library",
      "game",
      "opengl",
      "sfml"
    ],
    "description": "Little game library using opengl and sfml",
    "license": "MIT",
    "web": "https://github.com/rnentjes/nim-ludens"
  },
  {
    "name": "ffbookmarks",
    "url": "https://github.com/achesak/nim-ffbookmarks",
    "method": "git",
    "tags": [
      "firefox",
      "bookmarks",
      "library"
    ],
    "description": "Nim module for working with Firefox bookmarks",
    "license": "MIT",
    "web": "https://github.com/achesak/nim-ffbookmarks"
  },
  {
    "name": "moustachu",
    "url": "https://github.com/fenekku/moustachu.git",
    "method": "git",
    "tags": [
      "web",
      "html",
      "template",
      "mustache"
    ],
    "description": "Mustache templating for Nim.",
    "license": "MIT",
    "web": "https://github.com/fenekku/moustachu"
  },
  {
    "name": "easy-bcrypt",
    "url": "https://github.com/flaviut/easy-bcrypt.git",
    "method": "git",
    "tags": [
      "hash",
      "crypto",
      "password",
      "bcrypt"
    ],
    "description": "simple wrapper providing a convenient interface for the bcrypt password hashing algorithm",
    "license": "CC0",
    "web": "https://github.com/flaviut/easy-bcrypt/blob/master/easy-bcrypt.nimble"
  },
  {
    "name": "libclang",
    "url": "https://github.com/cowboy-coders/nim-libclang.git",
    "method": "git",
    "tags": [
      "wrapper",
      "bindings",
      "clang"
    ],
    "description": "wrapper for libclang (the C-interface of the clang LLVM frontend)",
    "license": "MIT",
    "web": "https://github.com/cowboy-coders/nim-libclang"
  },
  {
    "name": "nim-libclang",
    "url": "https://github.com/cowboy-coders/nim-libclang.git",
    "method": "git",
    "tags": [
      "wrapper",
      "bindings",
      "clang"
    ],
    "description": "Please use libclang instead.",
    "license": "MIT",
    "web": "https://github.com/cowboy-coders/nim-libclang"
  },
  {
    "name": "nimqml",
    "url": "https://github.com/filcuc/nimqml",
    "method": "git",
    "tags": [
      "Qt",
      "Qml",
      "UI",
      "GUI"
    ],
    "description": "Qt Qml bindings",
    "license": "GPLv3",
    "web": "https://github.com/filcuc/nimqml"
  },
  {
    "name": "XPLM-Nim",
    "url": "https://github.com/jpoirier/XPLM-Nim",
    "method": "git",
    "tags": [
      "X-Plane",
      "XPLM",
      "Plugin",
      "SDK"
    ],
    "description": "X-Plane XPLM SDK wrapper",
    "license": "BSD",
    "web": "https://github.com/jpoirier/XPLM-Nim"
  },
  {
    "name": "csfml",
    "url": "https://github.com/oprypin/nim-csfml",
    "method": "git",
    "tags": [
      "sfml",
      "binding",
      "game",
      "media",
      "library",
      "opengl"
    ],
    "description": "Bindings for Simple and Fast Multimedia Library (through CSFML)",
    "license": "zlib",
    "web": "https://github.com/oprypin/nim-csfml"
  },
  {
    "name": "optional_t",
    "url": "https://github.com/flaviut/optional_t",
    "method": "git",
    "tags": [
      "option",
      "functional"
    ],
    "description": "Basic Option[T] library",
    "license": "MIT",
    "web": "https://github.com/flaviut/optional_t"
  },
  {
    "name": "nimrtlsdr",
    "url": "https://github.com/jpoirier/nimrtlsdr",
    "method": "git",
    "tags": [
      "rtl-sdr",
      "wrapper",
      "bindings",
      "rtlsdr"
    ],
    "description": "A Nim wrapper for librtlsdr",
    "license": "BSD",
    "web": "https://github.com/jpoirier/nimrtlsdr"
  },
  {
    "name": "lapp",
    "url": "https://gitlab.3dicc.com/gokr/lapp.git",
    "method": "git",
    "tags": [
      "args",
      "cmd",
      "opt",
      "parse",
      "parsing"
    ],
    "description": "Opt parser using synopsis as specification, ported from Lua.",
    "license": "MIT",
    "web": "https://gitlab.3dicc.com/gokr/lapp"
  },
  {
    "name": "blimp",
    "url": "https://gitlab.3dicc.com/gokr/blimp.git",
    "method": "git",
    "tags": [
      "app",
      "binary",
      "utility",
      "git",
      "git-fat"
    ],
    "description": "Utility that helps with big files in git, very similar to git-fat, s3annnex etc.",
    "license": "MIT",
    "web": "https://gitlab.3dicc.com/gokr/blimp"
  },
  {
    "name": "parsetoml",
    "url": "https://github.com/ziotom78/parsetoml.git",
    "method": "git",
    "tags": [
      "library"
    ],
    "description": "Library for parsing TOML files.",
    "license": "MIT",
    "web": "https://github.com/ziotom78/parsetoml"
  },
  {
    "name": "compiler",
    "url": "https://github.com/nim-lang/Nim.git",
    "method": "git",
    "tags": [
      "library"
    ],
    "description": "Compiler package providing the compiler sources as a library.",
    "license": "MIT",
    "web": "https://github.com/nim-lang/Nim"
  },
  {
    "name": "nre",
    "url": "https://github.com/flaviut/nre.git",
    "method": "git",
    "tags": [
      "library",
      "pcre",
      "regex"
    ],
    "description": "A better regular expression library",
    "license": "MIT",
    "web": "https://github.com/flaviut/nre"
  },
  {
    "name": "docopt",
    "url": "https://github.com/docopt/docopt.nim",
    "method": "git",
    "tags": [
      "commandline",
      "arguments",
      "parsing",
      "library"
    ],
    "description": "Command-line args parser based on Usage message",
    "license": "MIT",
    "web": "https://github.com/docopt/docopt.nim"
  },
  {
    "name": "bpg",
    "url": "https://github.com/def-/nim-bpg.git",
    "method": "git",
    "tags": [
      "image",
      "library",
      "wrapper"
    ],
    "description": "BPG (Better Portable Graphics) for Nim",
    "license": "MIT",
    "web": "https://github.com/def-/nim-bpg"
  },
  {
    "name": "io-spacenav",
    "url": "https://github.com/nimious/io-spacenav.git",
    "method": "git",
    "tags": [
      "binding",
      "3dx",
      "3dconnexion",
      "libspnav",
      "spacenav",
      "spacemouse",
      "spacepilot",
      "spacenavigator"
    ],
    "description": "Obsolete - please use spacenav instead!",
    "license": "MIT",
    "web": "https://github.com/nimious/io-spacenav"
  },
  {
    "name": "optionals",
    "url": "https://github.com/MasonMcGill/optionals.git",
    "method": "git",
    "tags": [
      "library",
      "option",
      "optional",
      "maybe"
    ],
    "description": "Option types",
    "license": "MIT",
    "web": "https://github.com/MasonMcGill/optionals"
  },
  {
    "name": "tuples",
    "url": "https://github.com/MasonMcGill/tuples.git",
    "method": "git",
    "tags": [
      "library",
      "tuple",
      "metaprogramming"
    ],
    "description": "Tuple manipulation utilities",
    "license": "MIT",
    "web": "https://github.com/MasonMcGill/tuples"
  },
  {
    "name": "fuse",
    "url": "https://github.com/akiradeveloper/nim-fuse.git",
    "method": "git",
    "tags": [
      "fuse",
      "library",
      "wrapper"
    ],
    "description": "A FUSE binding for Nim",
    "license": "MIT",
    "web": "https://github.com/akiradeveloper/nim-fuse"
  },
  {
    "name": "brainfuck",
    "url": "https://github.com/def-/nim-brainfuck.git",
    "method": "git",
    "tags": [
      "library",
      "binary",
      "app",
      "interpreter",
      "compiler",
      "language"
    ],
    "description": "A brainfuck interpreter and compiler",
    "license": "MIT",
    "web": "https://github.com/def-/nim-brainfuck"
  },
  {
    "name": "nimsuggest",
    "url": "https://github.com/nim-lang/nimsuggest.git",
    "method": "git",
    "tags": [
      "binary",
      "app",
      "suggest",
      "compiler",
      "autocomplete"
    ],
    "description": "Tool for providing auto completion data for Nim source code.",
    "license": "MIT",
    "web": "https://github.com/nim-lang/nimsuggest"
  },
  {
    "name": "jwt",
    "url": "https://github.com/yglukhov/nim-jwt.git",
    "method": "git",
    "tags": [
      "library",
      "crypto",
      "hash"
    ],
    "description": "JSON Web Tokens for Nim",
    "license": "MIT",
    "web": "https://github.com/yglukhov/nim-jwt"
  },
  {
    "name": "pythonpathlib",
    "url": "https://github.com/achesak/nim-pythonpathlib.git",
    "method": "git",
    "tags": [
      "path",
      "directory",
      "python",
      "library"
    ],
    "description": "Module for working with paths that is as similar as possible to Python's pathlib",
    "license": "MIT",
    "web": "https://github.com/achesak/nim-pythonpathlib"
  },
  {
    "name": "RingBuffer",
    "url": "git@github.com:megawac/RingBuffer.nim.git",
    "method": "git",
    "tags": [
      "sequence",
      "seq",
      "circular",
      "ring",
      "buffer"
    ],
    "description": "Circular buffer implementation",
    "license": "MIT",
    "web": "https://github.com/megawac/RingBuffer.nim"
  },
  {
    "name": "nimrat",
    "url": "https://github.com/apense/nimrat",
    "method": "git",
    "tags": [
      "library",
      "math",
      "numbers"
    ],
    "description": "Module for working with rational numbers (fractions)",
    "license": "MIT",
    "web": "https://github.com/apense/nimrat"
  },
  {
    "name": "io-isense",
    "url": "https://github.com/nimious/io-isense.git",
    "method": "git",
    "tags": [
      "binding",
      "isense",
      "intersense",
      "inertiacube",
      "intertrax",
      "microtrax",
      "thales",
      "tracking",
      "sensor"
    ],
    "description": "Obsolete - please use isense instead!",
    "license": "MIT",
    "web": "https://github.com/nimious/io-isense"
  },
  {
    "name": "io-usb",
    "url": "https://github.com/nimious/io-usb.git",
    "method": "git",
    "tags": [
      "binding",
      "usb",
      "libusb"
    ],
    "description": "Obsolete - please use libusb instead!",
    "license": "MIT",
    "web": "https://github.com/nimious/io-usb"
  },
  {
    "name": "nimcfitsio",
    "url": "https://github.com/ziotom78/nimcfitsio.git",
    "method": "git",
    "tags": [
      "library",
      "binding",
      "cfitsio",
      "fits",
      "io"
    ],
    "description": "Bindings for CFITSIO, a library to read/write FITSIO images and tables.",
    "license": "MIT",
    "web": "https://github.com/ziotom78/nimcfitsio"
  },
  {
    "name": "glossolalia",
    "url": "https://github.com/fowlmouth/glossolalia",
    "method": "git",
    "tags": [
      "parser",
      "peg"
    ],
    "description": "A DSL for quickly writing parsers",
    "license": "CC0",
    "web": "https://github.com/fowlmouth/glossolalia"
  },
  {
    "name": "entoody",
    "url": "https://bitbucket.org/fowlmouth/entoody",
    "method": "git",
    "tags": [
      "component",
      "entity",
      "composition"
    ],
    "description": "A component/entity system",
    "license": "CC0",
    "web": "https://bitbucket.org/fowlmouth/entoody"
  },
  {
    "name": "msgpack",
    "url": "https://github.com/akiradeveloper/msgpack-nim.git",
    "method": "git",
    "tags": [
      "msgpack",
      "library",
      "serialization"
    ],
    "description": "A MessagePack binding for Nim",
    "license": "MIT",
    "web": "https://github.com/akiradeveloper/msgpack-nim"
  },
  {
    "name": "osinfo",
    "url": "https://github.com/nim-lang/osinfo.git",
    "method": "git",
    "tags": [
      "os",
      "library",
      "info"
    ],
    "description": "Modules providing information about the OS.",
    "license": "MIT",
    "web": "https://github.com/nim-lang/osinfo"
  },
  {
    "name": "io-myo",
    "url": "https://github.com/nimious/io-myo.git",
    "method": "git",
    "tags": [
      "binding",
      "myo",
      "thalmic",
      "armband",
      "gesture"
    ],
    "description": "Obsolete - please use myo instead!",
    "license": "MIT",
    "web": "https://github.com/nimious/io-myo"
  },
  {
    "name": "io-oculus",
    "url": "https://github.com/nimious/io-oculus.git",
    "method": "git",
    "tags": [
      "binding",
      "oculus",
      "rift",
      "vr",
      "libovr",
      "ovr",
      "dk1",
      "dk2",
      "gearvr"
    ],
    "description": "Obsolete - please use oculus instead!",
    "license": "MIT",
    "web": "https://github.com/nimious/io-oculus"
  },
  {
    "name": "closure_compiler",
    "url": "https://github.com/yglukhov/closure_compiler.git",
    "method": "git",
    "tags": [
      "binding",
      "closure",
      "compiler",
      "javascript"
    ],
    "description": "Bindings for Closure Compiler web API.",
    "license": "MIT",
    "web": "https://github.com/yglukhov/closure_compiler"
  },
  {
    "name": "io-serialport",
    "url": "https://github.com/nimious/io-serialport.git",
    "method": "git",
    "tags": [
      "binding",
      "libserialport",
      "serial",
      "communication"
    ],
    "description": "Obsolete - please use serialport instead!",
    "license": "MIT",
    "web": "https://github.com/nimious/io-serialport"
  },
  {
    "name": "beanstalkd",
    "url": "https://github.com/tormaroe/beanstalkd.nim.git",
    "method": "git",
    "tags": [
      "library",
      "queue",
      "messaging"
    ],
    "description": "A beanstalkd work queue client library.",
    "license": "MIT",
    "web": "https://github.com/tormaroe/beanstalkd.nim"
  },
  {
    "name": "wiki2text",
    "url": "https://github.com/rspeer/wiki2text.git",
    "method": "git",
    "tags": [
      "nlp",
      "wiki",
      "xml",
      "text"
    ],
    "description": "Quickly extracts natural-language text from a MediaWiki XML file.",
    "license": "MIT",
    "web": "https://github.com/rspeer/wiki2text"
  },
  {
    "name": "qt5_qtsql",
    "url": "https://github.com/philip-wernersbach/nim-qt5_qtsql.git",
    "method": "git",
    "tags": [
      "library",
      "wrapper",
      "database",
      "qt",
      "qt5",
      "qtsql",
      "sqlite",
      "postgres",
      "mysql"
    ],
    "description": "Binding for Qt 5's Qt SQL library that integrates with the features of the Nim language. Uses one API for multiple database engines.",
    "license": "MIT",
    "web": "https://github.com/philip-wernersbach/nim-qt5_qtsql"
  },
  {
    "name": "orient",
    "url": "https://github.com/philip-wernersbach/nim-orient",
    "method": "git",
    "tags": [
      "library",
      "wrapper",
      "database",
      "orientdb",
      "pure"
    ],
    "description": "OrientDB driver written in pure Nim, uses the OrientDB 2.0 Binary Protocol with Binary Serialization.",
    "license": "MPL",
    "web": "https://github.com/philip-wernersbach/nim-orient"
  },
  {
    "name": "syslog",
    "url": "https://github.com/FedericoCeratto/nim-syslog",
    "method": "git",
    "tags": [
      "library",
      "pure"
    ],
    "description": "Syslog module.",
    "license": "LGPLv3",
    "web": "https://github.com/FedericoCeratto/nim-syslog"
  },
  {
    "name": "nimes",
    "url": "https://github.com/def-/nimes",
    "method": "git",
    "tags": [
      "emulator",
      "nes",
      "game",
      "sdl",
      "javascript"
    ],
    "description": "NES emulator using SDL2, also compiles to JavaScript with emscripten.",
    "license": "MPL",
    "web": "https://github.com/def-/nimes"
  },
  {
    "name": "syscall",
    "url": "https://github.com/def-/nim-syscall",
    "method": "git",
    "tags": [
      "library"
    ],
    "description": "Raw system calls for Nim",
    "license": "MPL",
    "web": "https://github.com/def-/nim-syscall"
  },
  {
    "name": "jnim",
    "url": "https://github.com/vegansk/jnim",
    "method": "git",
    "tags": [
      "library",
      "java",
      "jvm",
      "bridge",
      "bindings"
    ],
    "description": "Nim - Java bridge",
    "license": "MIT",
    "web": "https://github.com/vegansk/jnim"
  },
  {
    "name": "nimPDF",
    "url": "https://github.com/jangko/nimpdf",
    "method": "git",
    "tags": [
      "library",
      "PDF",
      "document"
    ],
    "description": "library for generating PDF files",
    "license": "MIT",
    "web": "https://github.com/jangko/nimpdf"
  },
  {
    "name": "LLVM",
    "url": "https://github.com/FedeOmoto/llvm",
    "method": "git",
    "tags": [
      "LLVM",
      "bindings",
      "wrapper"
    ],
    "description": "LLVM bindings for the Nim language.",
    "license": "MIT",
    "web": "https://github.com/FedeOmoto/llvm"
  },
  {
    "name": "nshout",
    "url": "https://github.com/Senketsu/nshout",
    "method": "git",
    "tags": [
      "library",
      "shouter",
      "libshout",
      "wrapper",
      "bindings",
      "audio",
      "web"
    ],
    "description": "Nim bindings for libshout",
    "license": "MIT",
    "web": "https://github.com/Senketsu/nshout"
  },
  {
    "name": "nuuid",
    "url": "https://github.com/yglukhov/nim-only-uuid",
    "method": "git",
    "tags": [
      "library",
      "uuid",
      "guid"
    ],
    "description": "A Nim source only UUID generator",
    "license": "MIT",
    "web": "https://github.com/yglukhov/nim-only-uuid"
  },
  {
    "name": "fftw3",
    "url": "https://github.com/ziotom78/nimfftw3",
    "method": "git",
    "tags": [
      "library",
      "math",
      "fft"
    ],
    "description": "Bindings to the FFTW library",
    "license": "MIT",
    "web": "https://github.com/ziotom78/nimfftw3"
  },
  {
    "name": "nrpl",
    "url": "https://github.com/vegansk/nrpl",
    "method": "git",
    "tags": [
      "REPL",
      "application"
    ],
    "description": "A rudimentary Nim REPL",
    "license": "MIT",
    "web": "https://github.com/vegansk/nrpl"
  },
  {
    "name": "nim-geocoding",
    "url": "https://github.com/saratchandra92/nim-geocoding",
    "method": "git",
    "tags": [
      "library",
      "geocoding",
      "maps"
    ],
    "description": "A simple library for Google Maps Geocoding API",
    "license": "MIT",
    "web": "https://github.com/saratchandra92/nim-geocoding"
  },
  {
    "name": "io-gles",
    "url": "https://github.com/nimious/io-gles.git",
    "method": "git",
    "tags": [
      "binding",
      "khronos",
      "gles",
      "opengl es"
    ],
    "description": "Obsolete - please use gles instead!",
    "license": "MIT",
    "web": "https://github.com/nimious/io-gles"
  },
  {
    "name": "io-egl",
    "url": "https://github.com/nimious/io-egl.git",
    "method": "git",
    "tags": [
      "binding",
      "khronos",
      "egl",
      "opengl",
      "opengl es",
      "openvg"
    ],
    "description": "Obsolete - please use egl instead!",
    "license": "MIT",
    "web": "https://github.com/nimious/io-egl"
  },
  {
    "name": "io-sixense",
    "url": "https://github.com/nimious/io-sixense.git",
    "method": "git",
    "tags": [
      "binding",
      "sixense",
      "razer hydra",
      "stem system",
      "vr"
    ],
    "description": "Obsolete - please use sixense instead!",
    "license": "MIT",
    "web": "https://github.com/nimious/io-sixense"
  },
  {
    "name": "tnetstring",
    "url": "https://mahlon@bitbucket.org/mahlon/nim-tnetstring",
    "method": "hg",
    "tags": [
      "tnetstring",
      "library",
      "serialization"
    ],
    "description": "Parsing and serializing for the TNetstring format.",
    "license": "MIT",
    "web": "http://bitbucket.org/mahlon/nim-tnetstring"
  },
  {
    "name": "msgpack4nim",
    "url": "https://github.com/jangko/msgpack4nim",
    "method": "git",
    "tags": [
      "msgpack",
      "library",
      "serialization",
      "deserialization"
    ],
    "description": "Another MessagePack implementation written in pure nim",
    "license": "MIT",
    "web": "https://github.com/jangko/msgpack4nim"
  },
  {
    "name": "binaryheap",
    "url": "https://github.com/bluenote10/nim-heap",
    "method": "git",
    "tags": [
      "heap",
      "priority queue"
    ],
    "description": "Simple binary heap implementation",
    "license": "MIT",
    "web": "https://github.com/bluenote10/nim-heap"
  },
  {
    "name": "stringinterpolation",
    "url": "https://github.com/bluenote10/nim-stringinterpolation",
    "method": "git",
    "tags": [
      "string formatting",
      "string interpolation"
    ],
    "description": "String interpolation with printf syntax",
    "license": "MIT",
    "web": "https://github.com/bluenote10/nim-stringinterpolation"
  },
  {
    "name": "libovr",
    "url": "https://github.com/bluenote10/nim-ovr",
    "method": "git",
    "tags": [
      "Oculus Rift",
      "virtual reality"
    ],
    "description": "Nim bindings for libOVR (Oculus Rift)",
    "license": "MIT",
    "web": "https://github.com/bluenote10/nim-ovr"
  },
  {
    "name": "delaunay",
    "url": "https://github.com/Nycto/DelaunayNim",
    "method": "git",
    "tags": [
      "delaunay",
      "library",
      "algorithms",
      "graph"
    ],
    "description": "2D Delaunay triangulations",
    "license": "MIT",
    "web": "https://github.com/Nycto/DelaunayNim"
  },
  {
    "name": "linenoise",
    "url": "https://github.com/fallingduck/linenoise-nim",
    "method": "git",
    "tags": [
      "linenoise",
      "library",
      "wrapper",
      "commandline"
    ],
    "description": "Wrapper for linenoise, a free, self-contained alternative to GNU readline.",
    "license": "BSD",
    "web": "https://github.com/fallingduck/linenoise-nim"
  },
  {
    "name": "struct",
    "url": "https://github.com/rgv151/struct.nim",
    "method": "git",
    "tags": [
      "struct",
      "library",
      "python",
      "pack",
      "unpack"
    ],
    "description": "Python-like 'struct' for Nim",
    "license": "MIT",
    "web": "https://github.com/rgv151/struct.nim"
  },
  {
    "name": "uri2",
    "url": "https://github.com/achesak/nim-uri2",
    "method": "git",
    "tags": [
      "uri",
      "url",
      "library"
    ],
    "description": "Nim module for better URI handling",
    "license": "MIT",
    "web": "https://github.com/achesak/nim-uri2"
  },
  {
    "name": "hmac",
    "url": "https://github.com/rgv151/hmac.nim",
    "method": "git",
    "tags": [
      "hmac",
      "authentication",
      "hash",
      "sha1",
      "md5"
    ],
    "description": "HMAC-SHA1 and HMAC-MD5 hashing in Nim",
    "license": "MIT",
    "web": "https://github.com/rgv151/hmac.nim"
  },
  {
    "name": "mongrel2",
    "url": "https://mahlon@bitbucket.org/mahlon/nim-mongrel2",
    "method": "hg",
    "tags": [
      "mongrel2",
      "library",
      "www"
    ],
    "description": "Handler framework for the Mongrel2 web server.",
    "license": "MIT",
    "web": "http://bitbucket.org/mahlon/nim-mongrel2"
  },
  {
    "name": "shimsham",
    "url": "https://github.com/apense/shimsham",
    "method": "git",
    "tags": [
      "crypto",
      "hash",
      "hashing",
      "digest"
    ],
    "description": "Hashing/Digest collection in pure Nim",
    "license": "MIT",
    "web": "https://github.com/apense/shimsham"
  },
  {
    "name": "base32",
    "url": "https://github.com/rgv151/base32.nim",
    "method": "git",
    "tags": [
      "base32",
      "encode",
      "decode"
    ],
    "description": "Base32 library for Nim",
    "license": "MIT",
    "web": "https://github.com/rgv151/base32.nim"
  },
  {
    "name": "otp",
    "url": "https://github.com/rgv151/otp.nim",
    "method": "git",
    "tags": [
      "otp",
      "hotp",
      "totp",
      "time",
      "password",
      "one",
      "google",
      "authenticator"
    ],
    "description": "One Time Password library for Nim",
    "license": "MIT",
    "web": "https://github.com/rgv151/otp.nim"
  },
  {
    "name": "q",
    "url": "https://github.com/rgv151/q.nim",
    "method": "git",
    "tags": [
      "css",
      "selector",
      "query",
      "match",
      "find",
      "html",
      "xml",
      "jquery"
    ],
    "description": "Simple package for query HTML/XML elements using a CSS3 or jQuery-like selector syntax",
    "license": "MIT",
    "web": "https://github.com/rgv151/q.nim"
  },
  {
    "name": "bignum",
    "url": "https://github.com/FedeOmoto/bignum",
    "method": "git",
    "tags": [
      "bignum",
      "gmp",
      "wrapper"
    ],
    "description": "Wrapper around the GMP bindings for the Nim language.",
    "license": "MIT",
    "web": "https://github.com/FedeOmoto/bignum"
  },
  {
    "name": "rbtree",
    "url": "https://github.com/Nycto/RBTreeNim",
    "method": "git",
    "tags": [
      "tree",
      "binary search tree",
      "rbtree",
      "red black tree"
    ],
    "description": "Red/Black Trees",
    "license": "MIT",
    "web": "https://github.com/Nycto/RBTreeNim"
  },
  {
    "name": "anybar",
    "url": "https://github.com/rgv151/anybar.nim",
    "method": "git",
    "tags": [
      "anybar",
      "menubar",
      "status",
      "indicator"
    ],
    "description": "Control AnyBar instances with Nim",
    "license": "MIT",
    "web": "https://github.com/rgv151/anybar.nim"
  },
  {
    "name": "astar",
    "url": "https://github.com/Nycto/AStarNim",
    "method": "git",
    "tags": [
      "astar",
      "A*",
      "pathfinding",
      "algorithm"
    ],
    "description": "A* Pathfinding",
    "license": "MIT",
    "web": "https://github.com/Nycto/AStarNim"
  },
  {
    "name": "lazy",
    "url": "https://github.com/petermora/nimLazy/",
    "method": "git",
    "tags": [
      "library",
      "iterator",
      "lazy list"
    ],
    "description": "Iterator library for Nim",
    "license": "MIT",
    "web": "https://github.com/petermora/nimLazy"
  },
  {
    "name": "asyncpythonfile",
    "url": "https://github.com/fallingduck/asyncpythonfile-nim",
    "method": "git",
    "tags": [
      "async",
      "asynchronous",
      "library",
      "python",
      "file",
      "files"
    ],
    "description": "High level, asynchronous file API mimicking Python's file interface.",
    "license": "ISC",
    "web": "https://github.com/fallingduck/asyncpythonfile-nim"
  },
  {
    "name": "nimfuzz",
    "url": "https://github.com/apense/nimfuzz",
    "method": "git",
    "tags": [
      "fuzzing",
      "testing",
      "hacking",
      "security"
    ],
    "description": "Simple and compact fuzzing",
    "license": "Apache License 2.0",
    "web": "https://apense.github.io/nimfuzz"
  },
  {
    "name": "linalg",
    "url": "https://github.com/unicredit/linear-algebra",
    "method": "git",
    "tags": [
      "vector",
      "matrix",
      "linear-algebra",
      "BLAS",
      "LAPACK"
    ],
    "description": "Linear algebra for Nim",
    "license": "Apache License 2.0",
    "web": "https://github.com/unicredit/linear-algebra"
  },
  {
    "name": "sequester",
    "url": "https://github.com/fallingduck/sequester",
    "method": "git",
    "tags": [
      "library",
      "seq",
      "sequence",
      "strings",
      "iterators",
      "php"
    ],
    "description": "Library for converting sequences to strings. Also has PHP-inspired explode and implode procs.",
    "license": "ISC",
    "web": "https://github.com/fallingduck/sequester"
  },
  {
    "name": "options",
    "url": "https://github.com/fallingduck/options-nim",
    "method": "git",
    "tags": [
      "library",
      "option",
      "optionals",
      "maybe"
    ],
    "description": "Temporary package to fix broken code in 0.11.2 stable.",
    "license": "MIT",
    "web": "https://github.com/fallingduck/options-nim"
  },
  {
    "name": "oldwinapi",
    "url": "https://github.com/nim-lang/oldwinapi",
    "method": "git",
    "tags": [
      "library",
      "windows",
      "api"
    ],
    "description": "Old Win API library for Nim",
    "license": "LGPL with static linking exception",
    "web": "https://github.com/nim-lang/oldwinapi"
  },
  {
    "name": "nimx",
    "url": "https://github.com/yglukhov/nimx",
    "method": "git",
    "tags": [
      "gui",
      "ui",
      "library"
    ],
    "description": "Cross-platform GUI framework",
    "license": "MIT",
    "web": "https://github.com/yglukhov/nimx"
  },
  {
    "name": "memo",
    "url": "https://github.com/andreaferretti/memo",
    "method": "git",
    "tags": [
      "memo",
      "memoization",
      "memoize",
      "cache"
    ],
    "description": "Memoize Nim functions",
    "license": "Apache License 2.0",
    "web": "https://github.com/andreaferretti/memo"
  },
  {
    "name": "base62",
    "url": "https://github.com/singularperturbation/base62-encode",
    "method": "git",
    "tags": [
      "base62",
      "encode",
      "decode"
    ],
    "description": "Arbitrary base encoding-decoding functions, defaulting to Base-62.",
    "license": "MIT",
    "web": "https://github.com/singularperturbation/base62-encode"
  },
  {
    "name": "telebot",
    "url": "https://github.com/rgv151/telebot.nim",
    "method": "git",
    "tags": [
      "telebot",
      "telegram",
      "bot",
      "api",
      "client",
      "async"
    ],
    "description": "Async Telegram Bot API Client",
    "license": "MIT",
    "web": "https://github.com/rgv151/telebot.nim"
  },
  {
    "name": "tempfile",
    "url": "https://github.com/rgv151/tempfile.nim",
    "method": "git",
    "tags": [
      "temp",
      "mktemp",
      "make",
      "mk",
      "mkstemp",
      "mkdtemp"
    ],
    "description": "Temporary files and directories",
    "license": "MIT",
    "web": "https://github.com/rgv151/tempfile.nim"
  },
  {
    "name": "AstroNimy",
    "url": "https://github.com/super-massive-black-holes/AstroNimy",
    "method": "git",
    "tags": [
      "science",
      "astronomy",
      "library"
    ],
    "description": "Astronomical library for Nim",
    "license": "MIT",
    "web": "https://github.com/super-massive-black-holes/AstroNimy"
  },
  {
    "name": "patty",
    "url": "https://github.com/andreaferretti/patty",
    "method": "git",
    "tags": [
      "pattern",
      "adt",
      "variant",
      "pattern matching",
      "algebraic data type"
    ],
    "description": "Algebraic data types and pattern matching",
    "license": "Apache License 2.0",
    "web": "https://github.com/andreaferretti/patty"
  },
  {
    "name": "einheit",
    "url": "https://github.com/jyapayne/einheit",
    "method": "git",
    "tags": [
      "unit",
      "tests",
      "unittest",
      "unit tests",
      "unit test macro"
    ],
    "description": "Pretty looking, full featured, Python-inspired unit test library.",
    "license": "MIT",
    "web": "https://github.com/jyapayne/einheit"
  },
  {
    "name": "plists",
    "url": "https://github.com/yglukhov/plists",
    "method": "git",
    "tags": [
      "plist",
      "property",
      "list"
    ],
    "description": "Generate and parse Mac OS X .plist files in Nim.",
    "license": "MIT",
    "web": "https://github.com/yglukhov/plists"
  },
  {
    "name": "ncurses",
    "url": "https://github.com/rnowley/nim-ncurses/",
    "method": "git",
    "tags": [
      "library",
      "terminal",
      "graphics",
      "wrapper"
    ],
    "description": "A wrapper for NCurses",
    "license": "MIT",
    "web": "https://github.com/rnowley/nim-ncurses"
  },
  {
    "name": "nanovg.nim",
    "url": "https://github.com/fowlmouth/nanovg.nim",
    "method": "git",
    "tags": [
      "wrapper",
      "GUI",
      "vector graphics",
      "opengl"
    ],
    "description": "A wrapper for NanoVG vector graphics rendering",
    "license": "MIT",
    "web": "https://github.com/fowlmouth/nanovg.nim"
  },
  {
    "name": "pwd",
    "url": "https://github.com/achesak/nim-pwd",
    "method": "git",
    "tags": [
      "library",
      "unix",
      "pwd",
      "password"
    ],
    "description": "Nim port of Python's pwd module for working with the UNIX password file",
    "license": "MIT",
    "web": "https://github.com/achesak/nim-pwd"
  },
  {
    "name": "spwd",
    "url": "https://github.com/achesak/nim-spwd",
    "method": "git",
    "tags": [
      "library",
      "unix",
      "spwd",
      "password",
      "shadow"
    ],
    "description": "Nim port of Python's spwd module for working with the UNIX shadow password file",
    "license": "MIT",
    "web": "https://github.com/achesak/nim-spwd"
  },
  {
    "name": "grp",
    "url": "https://github.com/achesak/nim-grp",
    "method": "git",
    "tags": [
      "library",
      "unix",
      "grp",
      "group"
    ],
    "description": "Nim port of Python's grp module for working with the UNIX group database file",
    "license": "MIT",
    "web": "https://github.com/achesak/nim-grp"
  },
  {
    "name": "stopwatch",
    "url": "https://gitlab.com/define-private-public/stopwatch",
    "method": "git",
    "tags": [
      "timer",
      "timing",
      "benchmarking",
      "watch",
      "clock"
    ],
    "description": "A simple timing library for benchmarking code and other things.",
    "license": "MIT",
    "web": "https://gitlab.com/define-private-public/stopwatch"
  },
  {
    "name": "nimFinLib",
    "url": "https://github.com/qqtop/NimFinLib",
    "method": "git",
    "tags": [
      "financial"
    ],
    "description": "Financial Library for Nim",
    "license": "MIT",
    "web": "https://github.com/qqtop/NimFinLib"
  },
  {
    "name": "libssh2",
    "url": "https://github.com/rgv151/libssh2.nim",
    "method": "git",
    "tags": [
      "lib",
      "ssh",
      "ssh2",
      "openssh",
      "client",
      "sftp",
      "scp"
    ],
    "description": "Nim wrapper for libssh2",
    "license": "MIT",
    "web": "https://github.com/rgv151/libssh2.nim"
  },
  {
    "name": "rethinkdb",
    "url": "https://github.com/rgv151/rethinkdb.nim",
    "method": "git",
    "tags": [
      "rethinkdb",
      "driver",
      "client",
      "json"
    ],
    "description": "RethinkDB driver for Nim",
    "license": "MIT",
    "web": "https://github.com/rgv151/rethinkdb.nim"
  },
  {
    "name": "dbus",
    "url": "https://github.com/zielmicha/nim-dbus",
    "method": "git",
    "tags": [
      "dbus"
    ],
    "description": "dbus bindings for Nim",
    "license": "MIT",
    "web": "https://github.com/zielmicha/nim-dbus"
  },
  {
    "name": "lmdb",
    "url": "https://github.com/fowlmouth/lmdb.nim",
    "method": "git",
    "tags": [
      "wrapper",
      "lmdb"
    ],
    "description": "A wrapper for LMDB the Lightning Memory-Mapped Database",
    "license": "MIT",
    "web": "https://github.com/fowlmouth/lmdb.nim"
  },
  {
    "name": "zip",
    "url": "https://github.com/nim-lang/zip",
    "method": "git",
    "tags": [
      "wrapper",
      "zip"
    ],
    "description": "A wrapper for the zip library",
    "license": "MIT",
    "web": "https://github.com/nim-lang/zip"
  },
  {
    "name": "csvtools",
    "url": "https://github.com/unicredit/csvtools",
    "method": "git",
    "tags": [
      "CSV",
      "comma separated values",
      "TSV"
    ],
    "description": "Manage CSV files",
    "license": "Apache License 2.0",
    "web": "https://github.com/unicredit/csvtools"
  },
  {
    "name": "httpform",
    "url": "https://github.com/tulayang/httpform",
    "method": "git",
    "tags": [
      "request parser",
      "upload",
      "html5 file"
    ],
    "description": "Http request form parser",
    "license": "MIT",
    "web": "https://github.com/tulayang/httpform"
  },
  {
    "name": "vardene",
    "url": "https://github.com/Xe/vardene",
    "method": "git",
    "tags": [
      "command line",
      "tool",
      "compiler"
    ],
    "description": "A simple tool to manage multiple installs of Nim.",
    "license": "MIT",
    "web": "https://christine.website/projects/Vardene"
  },
  {
    "name": "quadtree",
    "url": "https://github.com/Nycto/QuadtreeNim",
    "method": "git",
    "tags": [
      "quadtree",
      "algorithm"
    ],
    "description": "A Quadtree implementation",
    "license": "MIT",
    "web": "https://github.com/Nycto/QuadtreeNim"
  },
  {
    "name": "expat",
    "url": "https://github.com/nim-lang/expat",
    "method": "git",
    "tags": [
      "expat",
      "xml",
      "parsing"
    ],
    "description": "Expat wrapper for Nim",
    "license": "MIT",
    "web": "https://github.com/nim-lang/expat"
  },
  {
    "name": "sphinx",
    "url": "https://github.com/Araq/sphinx",
    "method": "git",
    "tags": [
      "sphinx",
      "wrapper",
      "search",
      "engine"
    ],
    "description": "Sphinx wrapper for Nim",
    "license": "LGPL",
    "web": "https://github.com/Araq/sphinx"
  },
  {
    "name": "sdl1",
    "url": "https://github.com/nim-lang/sdl1",
    "method": "git",
    "tags": [
      "graphics",
      "library",
      "multi-media",
      "input",
      "sound",
      "joystick"
    ],
    "description": "SDL 1.2 wrapper for Nim.",
    "license": "LGPL",
    "web": "https://github.com/nim-lang/sdl1"
  },
  {
    "name": "graphics",
    "url": "https://github.com/nim-lang/graphics",
    "method": "git",
    "tags": [
      "library",
      "SDL"
    ],
    "description": "Graphics module for Nim.",
    "license": "MIT",
    "web": "https://github.com/nim-lang/graphics"
  },
  {
    "name": "libffi",
    "url": "https://github.com/Araq/libffi",
    "method": "git",
    "tags": [
      "ffi",
      "library",
      "C",
      "calling",
      "convention"
    ],
    "description": "libffi wrapper for Nim.",
    "license": "MIT",
    "web": "https://github.com/Araq/libffi"
  },
  {
    "name": "libcurl",
    "url": "https://github.com/Araq/libcurl",
    "method": "git",
    "tags": [
      "curl",
      "web",
      "http",
      "download"
    ],
    "description": "Nim wrapper for libcurl.",
    "license": "MIT",
    "web": "https://github.com/Araq/libcurl"
  },
  {
    "name": "perlin",
    "url": "https://github.com/Nycto/PerlinNim",
    "method": "git",
    "tags": [
      "perlin",
      "simplex",
      "noise"
    ],
    "description": "Perlin noise and Simplex noise generation",
    "license": "MIT",
    "web": "https://github.com/Nycto/PerlinNim"
  },
  {
    "name": "pfring",
    "url": "https://github.com/rgv151/pfring.nim",
    "method": "git",
    "tags": [
      "pf_ring",
      "packet",
      "sniff",
      "pcap",
      "pfring",
      "network",
      "capture",
      "socket"
    ],
    "description": "PF_RING wrapper for Nim",
    "license": "MIT",
    "web": "https://github.com/rgv151/pfring.nim"
  },
  {
    "name": "xxtea",
    "url": "https://github.com/xxtea/xxtea-nim",
    "method": "git",
    "tags": [
      "xxtea",
      "encrypt",
      "decrypt",
      "crypto"
    ],
    "description": "XXTEA encryption algorithm library written in pure Nim.",
    "license": "MIT",
    "web": "https://github.com/xxtea/xxtea-nim"
  },
  {
    "name": "xxhash",
    "url": "https://github.com/rgv151/xxhash.nim",
    "method": "git",
    "tags": [
      "fast",
      "hash",
      "algorithm"
    ],
    "description": "xxhash wrapper for Nim",
    "license": "MIT",
    "web": "https://github.com/rgv151/xxhash.nim"
  },
  {
    "name": "libipset",
    "url": "https://github.com/rgv151/libipset.nim",
    "method": "git",
    "tags": [
      "ipset",
      "firewall",
      "netfilter",
      "mac",
      "ip",
      "network",
      "collection",
      "rule",
      "set"
    ],
    "description": "libipset wrapper for Nim",
    "license": "MIT",
    "web": "https://github.com/rgv151/libipset.nim"
  },
  {
    "name": "pop3",
    "url": "https://github.com/FedericoCeratto/nim-pop3",
    "method": "git",
    "tags": [
      "network",
      "pop3",
      "email"
    ],
    "description": "POP3 client library",
    "license": "LGPLv3",
    "web": "https://github.com/FedericoCeratto/nim-pop3"
  },
  {
    "name": "nimrpc",
    "url": "https://github.com/rogercloud/nim-rpc",
    "method": "git",
    "tags": [
      "msgpack",
      "library",
      "rpc",
      "nimrpc"
    ],
    "description": "RPC implementation for Nim based on msgpack4nim",
    "license": "MIT",
    "web": "https://github.com/rogercloud/nim-rpc"
  },
  {
    "name": "asyncevents",
    "url": "https://github.com/tulayang/asyncevents",
    "method": "git",
    "tags": [
      "event",
      "future",
      "asyncdispath"
    ],
    "description": "Asynchronous event loop for progaming with MVC",
    "license": "MIT",
    "web": "https://github.com/tulayang/asyncevents"
  },
  {
    "name": "nimSHA2",
    "url": "https://github.com/jangko/nimSHA2",
    "method": "git",
    "tags": [
      "hash",
      "crypto",
      "library",
      "sha256",
      "sha224",
      "sha384",
      "sha512"
    ],
    "description": "Secure Hash Algorithm - 2, [224, 256, 384, and 512 bits]",
    "license": "MIT",
    "web": "https://github.com/jangko/nimSHA2"
  },
  {
    "name": "nimAES",
    "url": "https://github.com/jangko/nimAES",
    "method": "git",
    "tags": [
      "crypto",
      "library",
      "aes",
      "encryption",
      "rijndael"
    ],
    "description": "Advanced Encryption Standard, Rijndael Algorithm",
    "license": "MIT",
    "web": "https://github.com/jangko/nimAES"
  },
  {
    "name": "nimeverything",
    "url": "https://github.com/xland/nimeverything/",
    "method": "git",
    "tags": [
      "everything",
      "voidtools",
      "Everything Search Engine"
    ],
    "description": "everything  search engine wrapper",
    "license": "MIT",
    "web": "https://github.com/xland/nimeverything"
  },
  {
    "name": "vidhdr",
    "url": "https://github.com/achesak/nim-vidhdr",
    "method": "git",
    "tags": [
      "video",
      "formats",
      "file"
    ],
    "description": "Library for detecting the format of an video file",
    "license": "MIT",
    "web": "https://github.com/achesak/nim-vidhdr"
  },
  {
    "name": "gitapi",
    "url": "https://github.com/achesak/nim-gitapi",
    "method": "git",
    "tags": [
      "git",
      "version control",
      "library"
    ],
    "description": "Nim wrapper around the git version control software",
    "license": "MIT",
    "web": "https://github.com/achesak/nim-gitapi"
  },
  {
    "name": "ptrace",
    "url": "https://github.com/rgv151/ptrace.nim",
    "method": "git",
    "tags": [
      "ptrace",
      "trace",
      "process",
      "syscal",
      "system",
      "call"
    ],
    "description": "ptrace wrapper for Nim",
    "license": "MIT",
    "web": "https://github.com/rgv151/ptrace.nim"
  },
  {
    "name": "ndbex",
    "url": "https://github.com/Senketsu/nim-db-ex",
    "method": "git",
    "tags": [
      "extension",
      "database",
      "convenience",
      "db",
      "mysql",
      "postgres",
      "sqlite"
    ],
    "description": "extension modules for Nim's 'db_*' modules",
    "license": "MIT",
    "web": "https://github.com/Senketsu/nim-db-ex"
  },
  {
    "name": "spry",
    "url": "https://github.com/gokr/spry",
    "method": "git",
    "tags": [
      "language",
      "library",
      "scripting"
    ],
    "description": "A Smalltalk and Rebol inspired language implemented as an AST interpreter",
    "license": "MIT",
    "web": "https://github.com/gokr/spry"
  },
  {
    "name": "nimBMP",
    "url": "https://github.com/jangko/nimBMP",
    "method": "git",
    "tags": [
      "graphics",
      "library",
      "BMP"
    ],
    "description": "BMP encoder and decoder",
    "license": "MIT",
    "web": "https://github.com/jangko/nimBMP"
  },
  {
    "name": "nimPNG",
    "url": "https://github.com/jangko/nimPNG",
    "method": "git",
    "tags": [
      "graphics",
      "library",
      "PNG"
    ],
    "description": "PNG(Portable Network Graphics) encoder and decoder",
    "license": "MIT",
    "web": "https://github.com/jangko/nimPNG"
  },
  {
    "name": "litestore",
    "url": "https://github.com/h3rald/litestore",
    "method": "git",
    "tags": [
      "database",
      "rest",
      "sqlite"
    ],
    "description": "A lightweight, self-contained, RESTful, searchable, multi-format NoSQL document store",
    "license": "MIT",
    "web": "https://h3rald.com/litestore"
  },
  {
    "name": "parseFixed",
    "url": "https://github.com/jlp765/parsefixed",
    "method": "git",
    "tags": [
      "parse",
      "fixed",
      "width",
      "parser",
      "text"
    ],
    "description": "Parse fixed-width fields within lines of text (complementary to parsecsv)",
    "license": "MIT",
    "web": "https://github.com/jlp765/parsefixed"
  },
  {
    "name": "playlists",
    "url": "https://github.com/achesak/nim-playlists",
    "method": "git",
    "tags": [
      "library",
      "playlists",
      "M3U",
      "PLS",
      "XSPF"
    ],
    "description": "Nim library for parsing PLS, M3U, and XSPF playlist files",
    "license": "MIT",
    "web": "https://github.com/achesak/nim-playlists"
  },
  {
    "name": "seqmath",
    "url": "https://github.com/jlp765/seqmath",
    "method": "git",
    "tags": [
      "math",
      "seq",
      "sequence",
      "array",
      "nested",
      "algebra",
      "statistics",
      "lifted",
      "financial"
    ],
    "description": "Nim math library for sequences and nested sequences (extends math library)",
    "license": "MIT",
    "web": "https://github.com/jlp765/seqmath"
  },
  {
    "name": "daemonize",
    "url": "https://github.com/rgv151/daemonize.nim",
    "method": "git",
    "tags": [
      "daemonize",
      "background",
      "fork",
      "unix",
      "linux",
      "process"
    ],
    "description": "This library makes your code run as a daemon process on Unix-like systems",
    "license": "MIT",
    "web": "https://github.com/rgv151/daemonize.nim"
  },
  {
    "name": "tnim",
    "url": "https://github.com/jlp765/tnim",
    "method": "git",
    "tags": [
      "REPL",
      "sandbox",
      "interactive",
      "compiler",
      "code",
      "language"
    ],
    "description": "tnim is a Nim REPL - an interactive sandbox for testing Nim code",
    "license": "MIT",
    "web": "https://github.com/jlp765/tnim"
  },
  {
    "name": "ris",
    "url": "https://github.com/achesak/nim-ris",
    "method": "git",
    "tags": [
      "RIS",
      "citation",
      "library"
    ],
    "description": "Module for working with RIS citation files",
    "license": "MIT",
    "web": "https://github.com/achesak/nim-ris"
  },
  {
    "name": "geoip",
    "url": "https://github.com/achesak/nim-geoip",
    "method": "git",
    "tags": [
      "IP",
      "address",
      "location",
      "geolocation"
    ],
    "description": "Retrieve info about a location from an IP address",
    "license": "MIT",
    "web": "https://github.com/achesak/nim-geoip"
  },
  {
    "name": "freegeoip",
    "url": "https://github.com/achesak/nim-freegeoip",
    "method": "git",
    "tags": [
      "IP",
      "address",
      "location",
      "geolocation"
    ],
    "description": "Retrieve info about a location from an IP address",
    "license": "MIT",
    "web": "https://github.com/achesak/nim-freegeoip"
  },
  {
    "name": "nimroutine",
    "url": "https://github.com/rogercloud/nim-routine",
    "method": "git",
    "tags": [
      "goroutine",
      "routine",
      "lightweight",
      "thread"
    ],
    "description": "A go routine like nim implementation",
    "license": "MIT",
    "web": "https://github.com/rogercloud/nim-routine"
  },
  {
    "name": "coverage",
    "url": "https://github.com/yglukhov/coverage",
    "method": "git",
    "tags": [
      "code",
      "coverage"
    ],
    "description": "Code coverage library",
    "license": "MIT",
    "web": "https://github.com/yglukhov/coverage"
  },
  {
    "name": "golib",
    "url": "https://github.com/stefantalpalaru/golib-nim",
    "method": "git",
    "tags": [
      "library",
      "wrapper"
    ],
    "description": "Bindings for golib - a library that (ab)uses gccgo to bring Go's channels and goroutines to the rest of the world",
    "license": "BSD",
    "web": "https://github.com/stefantalpalaru/golib-nim"
  },
  {
    "name": "libnotify",
    "url": "https://github.com/FedericoCeratto/nim-libnotify.git",
    "method": "git",
    "tags": [
      "library",
      "wrapper",
      "desktop"
    ],
    "description": "Minimalistic libnotify wrapper for desktop notifications",
    "license": "LGPLv3",
    "web": "https://github.com/FedericoCeratto/nim-libnotify"
  },
  {
    "name": "nimcat",
    "url": "https://github.com/shakna-israel/nimcat",
    "method": "git",
    "tags": [
      "cat",
      "cli"
    ],
    "description": "An implementation of cat in Nim",
    "license": "MIT",
    "web": "https://github.com/shakna-israel/nimcat"
  },
  {
    "name": "sections",
    "url": "https://github.com/c0ffeeartc/nim-sections",
    "method": "git",
    "tags": [
      "BDD",
      "test"
    ],
    "description": "`Section` macro with BDD aliases for testing",
    "license": "MIT",
    "web": "https://github.com/c0ffeeartc/nim-sections"
  },
  {
    "name": "nimfp",
    "url": "https://github.com/vegansk/nimfp",
    "method": "git",
    "tags": [
      "functional",
      "library"
    ],
    "description": "Nim functional programming library",
    "license": "MIT",
    "web": "https://github.com/vegansk/nimfp"
  },
  {
    "name": "nhsl",
    "url": "https://github.com/twist-vector/nhsl.git",
    "method": "git",
    "tags": [
      "library",
      "serialization",
      "pure"
    ],
    "description": "Nim Hessian Serialization Library encodes/decodes data into the Hessian binary protocol",
    "license": "LGPL",
    "web": "https://github.com/twist-vector/nhsl"
  },
  {
    "name": "nimstopwatch",
    "url": "https://github.com/twist-vector/nim-stopwatch.git",
    "method": "git",
    "tags": [
      "app",
      "timer"
    ],
    "description": "A Nim-based, non-graphical application designed to measure the amount of time elapsed from its activation to deactivation, includes total elapsed time, lap, and split times.",
    "license": "LGPL",
    "web": "https://github.com/twist-vector/nim-stopwatch"
  },
  {
    "name": "playground",
    "url": "https://github.com/theduke/nim-playground",
    "method": "git",
    "tags": [
      "webapp",
      "execution",
      "code",
      "sandbox"
    ],
    "description": "Web-based playground for testing Nim code.",
    "license": "MIT",
    "web": "https://github.com/theduke/nim-playground"
  },
  {
    "name": "nimsl",
    "url": "https://github.com/yglukhov/nimsl",
    "method": "git",
    "tags": [
      "shader",
      "opengl",
      "glsl"
    ],
    "description": "Shaders in Nim.",
    "license": "MIT",
    "web": "https://github.com/yglukhov/nimsl"
  },
  {
    "name": "omnilog",
    "url": "https://github.com/nim-appkit/omnilog",
    "method": "git",
    "tags": [
      "library",
      "logging",
      "logs"
    ],
    "description": "Advanced logging library for Nim with structured logging, formatters, filters and writers.",
    "license": "MIT",
    "web": "https://github.com/nim-appkit/omnilog"
  },
  {
    "name": "values",
    "url": "https://github.com/nim-appkit/values",
    "method": "git",
    "tags": [
      "library",
      "values",
      "datastructures"
    ],
    "description": "Library for working with arbitrary values + a map data structure.",
    "license": "MIT",
    "web": "https://github.com/nim-appkit/values"
  },
  {
    "name": "geohash",
    "url": "https://github.com/twist-vector/nim-geohash.git",
    "method": "git",
    "tags": [
      "library",
      "geocoding",
      "pure"
    ],
    "description": "Nim implementation of the geohash latitude/longitude geocode system",
    "license": "Apache License 2.0",
    "web": "https://github.com/twist-vector/nim-geohash"
  },
  {
    "name": "bped",
    "url": "https://github.com/twist-vector/nim-bped.git",
    "method": "git",
    "tags": [
      "library",
      "serialization",
      "pure"
    ],
    "description": "Nim implementation of the Bittorrent ascii serialization protocol",
    "license": "Apache License 2.0",
    "web": "https://github.com/twist-vector/nim-bped"
  },
  {
    "name": "ctrulib",
    "url": "https://github.com/skyforce77/ctrulib-nim.git",
    "method": "git",
    "tags": [
      "library",
      "nintendo",
      "3ds"
    ],
    "description": "ctrulib wrapper",
    "license": "GPLv2",
    "web": "https://github.com/skyforce77/ctrulib-nim"
  },
  {
    "name": "nimrdkafka",
    "url": "https://github.com/dfdeshom/nimrdkafka.git",
    "method": "git",
    "tags": [
      "library",
      "wrapper",
      "kafka"
    ],
    "description": "Nim wrapper for librdkafka",
    "license": "Apache License 2.0",
    "web": "https://github.com/dfdeshom/nimrdkafka"
  },
  {
    "name": "utils",
    "url": "https://github.com/nim-appkit/utils",
    "method": "git",
    "tags": [
      "library",
      "utilities"
    ],
    "description": "Collection of string, parsing, pointer, ... utilities.",
    "license": "MIT",
    "web": "https://github.com/nim-appkit/utils"
  },
  {
    "name": "pymod",
    "url": "https://github.com/jboy/nim-pymod",
    "method": "git",
    "tags": [
      "wrapper",
      "python",
      "module",
      "numpy",
      "array",
      "matrix",
      "ndarray",
      "pyobject",
      "pyarrayobject",
      "iterator",
      "iterators",
      "docstring"
    ],
    "description": "Auto-generate a Python module that wraps a Nim module.",
    "license": "MIT",
    "web": "https://github.com/jboy/nim-pymod"
  },
  {
    "name": "db",
    "url": "https://github.com/jlp765/db",
    "method": "git",
    "tags": [
      "wrapper",
      "database",
      "module",
      "sqlite",
      "mysql",
      "postgres",
      "db_sqlite",
      "db_mysql",
      "db_postgres"
    ],
    "description": "Unified db access module, providing a single library module to access the db_sqlite, db_mysql and db_postgres modules.",
    "license": "MIT",
    "web": "https://github.com/jlp765/db"
  },
  {
    "name": "nimsnappy",
    "url": "https://github.com/dfdeshom/nimsnappy.git",
    "method": "git",
    "tags": [
      "wrapper",
      "compression"
    ],
    "description": "Nim wrapper for the snappy compression library. there is also a high-level API for easy use",
    "license": "BSD",
    "web": "https://github.com/dfdeshom/nimsnappy"
  },
  {
    "name": "nimLUA",
    "url": "https://github.com/jangko/nimLUA",
    "method": "git",
    "tags": [
      "lua",
      "library",
      "bind",
      "glue",
      "macros"
    ],
    "description": "glue code generator to bind Nim and Lua together using Nim's powerful macro",
    "license": "MIT",
    "web": "https://github.com/jangko/nimLUA"
  },
  {
    "name": "sound",
    "url": "https://github.com/yglukhov/sound.git",
    "method": "git",
    "tags": [
      "sound",
      "ogg"
    ],
    "description": "Cross-platform sound mixer library",
    "license": "MIT",
    "web": "https://github.com/yglukhov/sound"
  },
  {
    "name": "nimi3status",
    "url": "https://github.com/FedericoCeratto/nimi3status",
    "method": "git",
    "tags": [
      "i3",
      "i3status"
    ],
    "description": "Lightweight i3 status bar.",
    "license": "GPLv3",
    "web": "https://github.com/FedericoCeratto/nimi3status"
  },
  {
    "name": "native_dialogs",
    "url": "https://github.com/SSPkrolik/nim-native-dialogs.git",
    "method": "git",
    "tags": [
      "ui",
      "gui",
      "cross-platform",
      "library"
    ],
    "description": "Implements framework-agnostic native operating system dialogs calls",
    "license": "MIT",
    "web": "https://github.com/SSPkrolik/nim-native-dialogs"
  },
  {
    "name": "variant",
    "url": "https://github.com/yglukhov/variant.git",
    "method": "git",
    "tags": [
      "variant"
    ],
    "description": "Variant type and type matching",
    "license": "MIT",
    "web": "https://github.com/yglukhov/variant"
  },
  {
    "name": "pythonmath",
    "url": "https://github.com/achesak/nim-pythonmath",
    "method": "git",
    "tags": [
      "library",
      "python",
      "math"
    ],
    "description": "Module to provide an interface as similar as possible to Python's math libary",
    "license": "MIT",
    "web": "https://github.com/achesak/nim-pythonmath"
  },
  {
    "name": "nimlz4",
    "url": "https://github.com/dfdeshom/nimlz4.git",
    "method": "git",
    "tags": [
      "wrapper",
      "compression",
      "lzo",
      "lz4"
    ],
    "description": "Nim wrapper for the LZ4 library. There is also a high-level API for easy use",
    "license": "BSD",
    "web": "https://github.com/dfdeshom/nimlz4"
  },
  {
    "name": "pythonize",
    "url": "https://github.com/marcoapintoo/nim-pythonize.git",
    "method": "git",
    "tags": [
      "python",
      "wrapper"
    ],
    "description": "A higher-level wrapper for the Python Programing Language",
    "license": "MIT",
    "web": "https://github.com/marcoapintoo/nim-pythonize"
  },
  {
    "name": "cligen",
    "url": "https://github.com/c-blake/cligen.git",
    "method": "git",
    "tags": [
      "library",
      "commandline",
      "arguments",
      "switches",
      "parsing",
      "options"
    ],
    "description": "Infer & generate command-line interace/option/argument parsers",
    "license": "MIT",
    "web": "https://github.com/c-blake/cligen"
  },
  {
    "name": "fnmatch",
    "url": "https://github.com/achesak/nim-fnmatch",
    "method": "git",
    "tags": [
      "library",
      "unix",
      "files",
      "matching"
    ],
    "description": "Nim module for filename matching with UNIX shell patterns",
    "license": "MIT",
    "web": "https://github.com/achesak/nim-fnmatch"
  },
  {
    "name": "shorturl",
    "url": "https://github.com/achesak/nim-shorturl",
    "method": "git",
    "tags": [
      "library",
      "url",
      "uid"
    ],
    "description": "Nim module for generating URL identifiers for Tiny URL and bit.ly-like URLs",
    "license": "MIT",
    "web": "https://github.com/achesak/nim-shorturl"
  },
  {
    "name": "teafiles",
    "url": "git@github.com:unicredit/nim-teafiles.git",
    "method": "git",
    "tags": [
      "teafiles",
      "mmap",
      "timeseries"
    ],
    "description": "TeaFiles provide fast read/write access to time series data",
    "license": "Apache2",
    "web": "https://github.com/unicredit/nim-teafiles"
  },
  {
    "name": "emmy",
    "url": "git@github.com:unicredit/emmy.git",
    "method": "git",
    "tags": [
      "algebra",
      "polynomials",
      "primes",
      "ring",
      "quotients"
    ],
    "description": "Algebraic structures and related operations for Nim",
    "license": "Apache2",
    "web": "https://github.com/unicredit/emmy"
  },
  {
    "name": "impulse_engine",
    "url": "https://github.com/matkuki/Nim-Impulse-Engine",
    "method": "git",
    "tags": [
      "physics",
      "engine",
      "2D"
    ],
    "description": "Nim port of a simple 2D physics engine",
    "license": "zlib",
    "web": "https://github.com/matkuki/Nim-Impulse-Engine"
  },
  {
    "name": "notifications",
    "url": "https://github.com/dom96/notifications",
    "method": "git",
    "tags": [
      "notifications",
      "alerts",
      "gui",
      "toasts",
      "macosx",
      "cocoa"
    ],
    "description": "Library for displaying notifications on the desktop",
    "license": "MIT",
    "web": "https://github.com/dom96/notifications"
  },
  {
    "name": "reactor",
    "url": "https://github.com/zielmicha/reactor.nim",
    "method": "git",
    "tags": [
      "async",
      "libuv",
      "http",
      "tcp"
    ],
    "description": "Asynchronous networking engine for Nim",
    "license": "MIT",
    "web": "https://networkos.net/nim/reactor.nim"
  },
  {
    "name": "collections",
    "url": "https://github.com/zielmicha/collections.nim",
    "method": "git",
    "tags": [
      "iterator",
      "functional"
    ],
    "description": "Various collections and utilities",
    "license": "MIT",
    "web": "https://github.com/zielmicha/collections.nim"
  },
  {
    "name": "capnp",
    "url": "https://github.com/zielmicha/capnp.nim",
    "method": "git",
    "tags": [
      "capnp",
      "serialization",
      "protocol",
      "rpc"
    ],
    "description": "Cap'n Proto implementation for Nim",
    "license": "MIT",
    "web": "https://github.com/zielmicha/capnp.nim"
  },
  {
    "name": "biscuits",
    "url": "https://github.com/achesak/nim-biscuits",
    "method": "git",
    "tags": [
      "cookie",
      "persistence"
    ],
    "description": "better cookie handling",
    "license": "MIT",
    "web": "https://github.com/achesak/nim-biscuits"
  },
  {
    "name": "pari",
    "url": "https://github.com/lompik/pari.nim",
    "method": "git",
    "tags": [
      "number theory",
      "computer algebra system"
    ],
    "description": "Pari/GP C library wrapper",
    "license": "MIT",
    "web": "https://github.com/lompik/pari.nim"
  },
  {
    "name": "spacenav",
    "url": "https://github.com/nimious/spacenav.git",
    "method": "git",
    "tags": [
      "binding",
      "3dx",
      "3dconnexion",
      "libspnav",
      "spacenav",
      "spacemouse",
      "spacepilot",
      "spacenavigator"
    ],
    "description": "Bindings for libspnav, the free 3Dconnexion device driver",
    "license": "MIT",
    "web": "https://github.com/nimious/spacenav"
  },
  {
    "name": "isense",
    "url": "https://github.com/nimious/isense.git",
    "method": "git",
    "tags": [
      "binding",
      "isense",
      "intersense",
      "inertiacube",
      "intertrax",
      "microtrax",
      "thales",
      "tracking",
      "sensor"
    ],
    "description": "Bindings for the InterSense SDK",
    "license": "MIT",
    "web": "https://github.com/nimious/isense"
  },
  {
    "name": "libusb",
    "url": "https://github.com/nimious/libusb.git",
    "method": "git",
    "tags": [
      "binding",
      "usb",
      "libusb"
    ],
    "description": "Bindings for libusb, the cross-platform user library to access USB devices.",
    "license": "MIT",
    "web": "https://github.com/nimious/libusb"
  },
  {
    "name": "myo",
    "url": "https://github.com/nimious/myo.git",
    "method": "git",
    "tags": [
      "binding",
      "myo",
      "thalmic",
      "armband",
      "gesture"
    ],
    "description": "Bindings for the Thalmic Labs Myo gesture control armband SDK.",
    "license": "MIT",
    "web": "https://github.com/nimious/myo"
  },
  {
    "name": "oculus",
    "url": "https://github.com/nimious/oculus.git",
    "method": "git",
    "tags": [
      "binding",
      "oculus",
      "rift",
      "vr",
      "libovr",
      "ovr",
      "dk1",
      "dk2",
      "gearvr"
    ],
    "description": "Bindings for the Oculus VR SDK.",
    "license": "MIT",
    "web": "https://github.com/nimious/oculus"
  },
  {
    "name": "serialport",
    "url": "https://github.com/nimious/serialport.git",
    "method": "git",
    "tags": [
      "binding",
      "libserialport",
      "serial",
      "communication"
    ],
    "description": "Bindings for libserialport, the cross-platform serial communication library.",
    "license": "MIT",
    "web": "https://github.com/nimious/serialport"
  },
  {
    "name": "gles",
    "url": "https://github.com/nimious/gles.git",
    "method": "git",
    "tags": [
      "binding",
      "khronos",
      "gles",
      "opengl es"
    ],
    "description": "Bindings for OpenGL ES, the embedded 3D graphics library.",
    "license": "MIT",
    "web": "https://github.com/nimious/gles"
  },
  {
    "name": "egl",
    "url": "https://github.com/nimious/egl.git",
    "method": "git",
    "tags": [
      "binding",
      "khronos",
      "egl",
      "opengl",
      "opengl es",
      "openvg"
    ],
    "description": "Bindings for EGL, the native platform interface for rendering APIs.",
    "license": "MIT",
    "web": "https://github.com/nimious/egl"
  },
  {
    "name": "sixense",
    "url": "https://github.com/nimious/sixense.git",
    "method": "git",
    "tags": [
      "binding",
      "sixense",
      "razer hydra",
      "stem system",
      "vr"
    ],
    "description": "Bindings for the Sixense Core API.",
    "license": "MIT",
    "web": "https://github.com/nimious/sixense"
  },
  {
    "name": "listsv",
    "url": "https://github.com/srwiley/listsv.git",
    "method": "git",
    "tags": [
      "singly linked list",
      "doubly linked list"
    ],
    "description": "Basic operations on singly and doubly linked lists.",
    "license": "MIT",
    "web": "https://github.com/srwiley/listsv"
  },
  {
    "name": "kissfft",
    "url": "https://github.com/m13253/nim-kissfft",
    "method": "git",
    "tags": [
      "fft",
      "dsp",
      "signal"
    ],
    "description": "Nim binding for KissFFT Fast Fourier Transform library",
    "license": "BSD",
    "web": "https://github.com/m13253/nim-kissfft"
  },
  {
    "name": "nimbench",
    "url": "https://github.com/ivankoster/nimbench.git",
    "method": "git",
    "tags": [
      "benchmark",
      "micro benchmark",
      "timer"
    ],
    "description": "Micro benchmarking tool to measure speed of code, with the goal of optimizing it.",
    "license": "Apache License, Version 2.0",
    "web": "https://github.com/ivankoster/nimbench"
  },
  {
    "name": "nest",
    "url": "https://github.com/kedean/nest.git",
    "method": "git",
    "tags": [
      "library",
      "api",
      "router",
      "web"
    ],
    "description": "RESTful URI router",
    "license": "MIT",
    "web": "https://github.com/kedean/nest"
  },
  {
    "name": "nimbluez",
    "url": "https://github.com/Electric-Blue/NimBluez.git",
    "method": "git",
    "tags": [
      "bluetooth",
      "library",
      "wrapper",
      "sockets"
    ],
    "description": "Nim modules for access to system Bluetooth resources.",
    "license": "BSD",
    "web": "https://github.com/Electric-Blue/NimBluez"
  },
  {
    "name": "yaml",
    "url": "https://github.com/flyx/NimYAML",
    "method": "git",
    "tags": [
      "serialization",
      "parsing",
      "library",
      "yaml"
    ],
    "description": "YAML 1.2 implementation for Nim",
    "license": "MIT",
    "web": "http://flyx.github.io/NimYAML/"
  },
  {
    "name": "nimyaml",
    "url": "https://github.com/flyx/NimYAML",
    "method": "git",
    "tags": [
      "serialization",
      "parsing",
      "library",
      "yaml"
    ],
    "description": "YAML 1.2 implementation for Nim",
    "license": "MIT",
    "web": "http://flyx.github.io/NimYAML/"
  },
  {
    "name": "jsmn",
    "url": "https://github.com/OpenSystemsLab/jsmn.nim",
    "method": "git",
    "tags": [
      "json",
      "token",
      "tokenizer",
      "parser",
      "jsmn"
    ],
    "description": "Jsmn - a world fastest JSON parser - in pure Nim",
    "license": "MIT",
    "web": "https://github.com/OpenSystemsLab/jsmn.nim"
  },
  {
    "name": "mangle",
    "url": "https://github.com/baabelfish/mangle",
    "method": "git",
    "tags": [
      "functional",
      "iterators",
      "lazy",
      "library"
    ],
    "description": "Yet another iterator library",
    "license": "MIT",
    "web": "https://github.com/baabelfish/mangle"
  },
  {
    "name": "nimshell",
    "url": "https://github.com/vegansk/nimshell",
    "method": "git",
    "tags": [
      "shell",
      "utility"
    ],
    "description": "Library for shell scripting in nim",
    "license": "MIT",
    "web": "https://github.com/vegansk/nimshell"
  },
  {
    "name": "rosencrantz",
    "url": "https://github.com/andreaferretti/rosencrantz",
    "method": "git",
    "tags": [
      "web",
      "server",
      "DSL",
      "combinators"
    ],
    "description": "A web DSL for Nim",
    "license": "MIT",
    "web": "https://github.com/andreaferretti/rosencrantz"
  },
  {
    "name": "sam",
    "url": "https://github.com/OpenSystemsLab/sam.nim",
    "method": "git",
    "tags": [
      "json",
      "binding",
      "map",
      "dump",
      "load"
    ],
    "description": "Fast and just works JSON-Binding for Nim",
    "license": "MIT",
    "web": "https://github.com/OpenSystemsLab/sam.nim"
  },
  {
    "name": "twitter",
    "url": "https://github.com/kubo39/twitter",
    "method": "git",
    "tags": [
      "library",
      "wrapper",
      "twitter"
    ],
    "description": "Low-level twitter API wrapper library for Nim.",
    "license": "MIT",
    "web": "https://github.com/kubo39/twitter"
  },
  {
    "name": "stomp",
    "url": "https://bitbucket.org/mahlon/nim-stomp",
    "method": "hg",
    "tags": [
      "stomp",
      "library",
      "messaging",
      "events"
    ],
    "description": "A pure-nim implementation of the STOMP protocol for machine messaging.",
    "license": "MIT",
    "web": "http://bitbucket.org/mahlon/nim-stomp"
  },
  {
    "name": "srt",
    "url": "https://github.com/achesak/nim-srt",
    "method": "git",
    "tags": [
      "srt",
      "subrip",
      "subtitle"
    ],
    "description": "Nim module for parsing SRT (SubRip) subtitle files",
    "license": "MIT",
    "web": "https://github.com/achesak/nim-srt"
  },
  {
    "name": "subviewer",
    "url": "https://github.com/achesak/nim-subviewer",
    "method": "git",
    "tags": [
      "subviewer",
      "subtitle"
    ],
    "description": "Nim module for parsing SubViewer subtitle files",
    "license": "MIT",
    "web": "https://github.com/achesak/nim-subviewer"
  },
  {
    "name": "Kinto",
    "url": "https://github.com/OpenSystemsLab/kinto.nim",
    "method": "git",
    "tags": [
      "mozilla",
      "kinto",
      "json",
      "storage",
      "server",
      "client"
    ],
    "description": "Kinto Client for Nim",
    "license": "MIT",
    "web": "https://github.com/OpenSystemsLab/kinto.nim"
  },
  {
    "name": "xmltools",
    "url": "https://github.com/vegansk/xmltools",
    "method": "git",
    "tags": [
      "xml",
      "functional",
      "library",
      "parsing"
    ],
    "description": "High level xml library for Nim",
    "license": "MIT",
    "web": "https://github.com/vegansk/xmltools"
  },
  {
    "name": "nimongo",
    "url": "https://github.com/SSPkrolik/nimongo",
    "method": "git",
    "tags": [
      "mongo",
      "mongodb",
      "database",
      "server",
      "driver",
      "storage"
    ],
    "description": "MongoDB driver in pure Nim language with synchronous and asynchronous I/O support",
    "license": "MIT",
    "web": "https://github.com/SSPkrolik/nimongo"
  },
  {
    "name": "nimboost",
    "url": "https://github.com/vegansk/nimboost",
    "method": "git",
    "tags": [
      "stdlib",
      "library",
      "utility"
    ],
    "description": "Additions to the Nim's standard library, like boost for C++",
    "license": "MIT",
    "web": "http://vegansk.github.io/nimboost/"
  },
  {
    "name": "asyncdocker",
    "url": "https://github.com/tulayang/asyncdocker",
    "method": "git",
    "tags": [
      "async",
      "docker"
    ],
    "description": "Asynchronous docker client written by Nim-lang",
    "license": "MIT",
    "web": "http://tulayang.github.io/asyncdocker.html"
  },
  {
    "name": "python3",
    "url": "https://github.com/matkuki/python3",
    "method": "git",
    "tags": [
      "python",
      "wrapper"
    ],
    "description": "Wrapper to interface with the Python 3 interpreter",
    "license": "MIT",
    "web": "https://github.com/matkuki/python3"
  },
  {
    "name": "jser",
    "url": "https://github.com/niv/jser.nim",
    "method": "git",
    "tags": [
      "json",
      "serialize",
      "tuple"
    ],
    "description": "json de/serializer for tuples and more",
    "license": "MIT",
    "web": "https://github.com/niv/jser.nim"
  },
  {
    "name": "pledge",
    "url": "https://github.com/euantorano/pledge.nim",
    "method": "git",
    "tags": [
      "pledge",
      "openbsd"
    ],
    "description": "OpenBSDs pledge(2) for Nim.",
    "license": "BSD3",
    "web": "https://github.com/euantorano/pledge.nim"
  },
  {
    "name": "sophia",
    "url": "https://github.com/gokr/nim-sophia",
    "method": "git",
    "tags": [
      "library",
      "wrapper",
      "database"
    ],
    "description": "Nim wrapper of the Sophia key/value store",
    "license": "MIT",
    "web": "https://github.com/gokr/nim-sophia"
  },
  {
    "name": "progress",
    "url": "https://github.com/euantorano/progress.nim",
    "method": "git",
    "tags": [
      "progress",
      "bar",
      "terminal",
      "ui"
    ],
    "description": "A simple progress bar for Nim.",
    "license": "BSD3",
    "web": "https://github.com/euantorano/progress.nim"
  },
  {
    "name": "websocket",
    "url": "https://github.com/niv/websocket.nim",
    "method": "git",
    "tags": [
      "http",
      "websockets",
      "async",
      "client",
      "server"
    ],
    "description": "websockets for nim",
    "license": "MIT",
    "web": "https://github.com/niv/websocket.nim"
  },
  {
    "name": "cucumber",
    "url": "https://github.com/shaunc/cucumber_nim",
    "method": "git",
    "tags": [
      "testing",
      "cucumber",
      "bdd"
    ],
    "description": "implements the cucumber BDD framework in the nim language",
    "license": "MIT",
    "web": "https://github.com/shaunc/cucumber_nim"
  },
  {
    "name": "libmpdclient",
    "url": "https://github.com/lompik/libmpdclient.nim",
    "method": "git",
    "tags": [
      "MPD",
      "Music Player Daemon"
    ],
    "description": "Bindings for the Music Player Daemon C client library",
    "license": "BSD",
    "web": "https://github.com/lompik/libmpdclient.nim"
  },
  {
    "name": "awk",
    "url": "https://github.com/greencardamom/awk",
    "method": "git",
    "tags": [
      "awk"
    ],
    "description": "Nim for awk programmers",
    "license": "MIT",
    "web": "https://github.com/greencardamom/awk"
  },
  {
    "name": "dotenv",
    "url": "https://github.com/euantorano/dotenv.nim",
    "method": "git",
    "tags": [
      "env",
      "dotenv",
      "configuration",
      "environment"
    ],
    "description": "Loads environment variables from `.env`.",
    "license": "BSD3",
    "web": "https://github.com/euantorano/dotenv.nim"
  },
  {
    "name": "sph",
    "url": "https://github.com/aidansteele/sph",
    "method": "git",
    "tags": [
      "crypto",
      "hashes",
      "md5",
      "sha"
    ],
    "description": "Large number of cryptographic hashes for Nim",
    "license": "MIT",
    "web": "https://github.com/aidansteele/sph"
  },
  {
    "name": "libsodium",
    "url": "https://github.com/FedericoCeratto/nim-libsodium",
    "method": "git",
    "tags": [
      "wrapper",
      "library",
      "security",
      "crypto"
    ],
    "description": "libsodium wrapper",
    "license": "LGPLv3",
    "web": "https://github.com/FedericoCeratto/nim-libsodium"
  },
  {
    "name": "aws_sdk",
    "url": "https://github.com/aidansteele/aws_sdk.nim",
    "method": "git",
    "tags": [
      "aws",
      "amazon"
    ],
    "description": "Library for interacting with Amazon Web Services (AWS)",
    "license": "MIT",
    "web": "https://github.com/aidansteele/aws_sdk.nim"
  },
  {
    "name": "i18n",
    "url": "https://github.com/Parashurama/nim-i18n",
    "method": "git",
    "tags": [
      "gettext",
      "i18n",
      "internationalisation"
    ],
    "description": "Bring a gettext-like internationalisation module to Nim",
    "license": "MIT",
    "web": "https://github.com/Parashurama/nim-i18n"
  },
  {
    "name": "persistent_enums",
    "url": "https://github.com/yglukhov/persistent_enums",
    "method": "git",
    "tags": [
      "enum",
      "binary",
      "protocol"
    ],
    "description": "Define enums which values preserve their binary representation upon inserting or reordering",
    "license": "MIT",
    "web": "https://github.com/yglukhov/persistent_enums"
  },
  {
    "name": "nimcl",
    "url": "https://github.com/unicredit/nimcl",
    "method": "git",
    "tags": [
      "OpenCL",
      "GPU"
    ],
    "description": "High level wrapper over OpenCL",
    "license": "Apache License 2.0",
    "web": "https://github.com/unicredit/nimcl"
  },
  {
    "name": "nimblas",
    "url": "https://github.com/unicredit/nimblas",
    "method": "git",
    "tags": [
      "BLAS",
      "linear algebra",
      "vector",
      "matrix"
    ],
    "description": "BLAS for Nim",
    "license": "Apache License 2.0",
    "web": "https://github.com/unicredit/nimblas"
  },
  {
    "name": "fixmath",
    "url": "https://github.com/Jeff-Ciesielski/fixmath",
    "method": "git",
    "tags": [
      "math"
    ],
    "description": "LibFixMath 16:16 fixed point support for nim",
    "license": "MIT",
    "web": "https://github.com/Jeff-Ciesielski/fixmath"
  },
  {
    "name": "nimzend",
    "url": "https://github.com/metatexx/nimzend",
    "method": "git",
    "tags": [
      "zend",
      "php",
      "binding",
      "extension"
    ],
    "description": "Native Nim Zend API glue for easy PHP extension development.",
    "license": "MIT",
    "web": "https://github.com/metatexx/nimzend"
  },
  {
    "name": "spills",
    "url": "https://github.com/andreaferretti/spills",
    "method": "git",
    "tags": [
      "disk-based",
      "sequence",
      "memory-mapping"
    ],
    "description": "Disk-based sequences",
    "license": "Apache License 2.0",
    "web": "https://github.com/andreaferretti/spills"
  },
  {
    "name": "platformer",
    "url": "https://github.com/def-/nim-platformer",
    "method": "git",
    "tags": [
      "game",
      "sdl",
      "2d"
    ],
    "description": "Writing a 2D Platform Game in Nim with SDL2",
    "license": "MIT",
    "web": "https://github.com/def-/nim-platformer"
  },
  {
    "name": "nimCEF",
    "url": "https://github.com/jangko/nimCEF",
    "method": "git",
    "tags": [
      "chromium",
      "embedded",
      "framework",
      "cef",
      "wrapper"
    ],
    "description": "Nim wrapper for the Chromium Embedded Framework",
    "license": "MIT",
    "web": "https://github.com/jangko/nimCEF"
  },
  {
    "name": "migrate",
    "url": "https://github.com/euantorano/migrate.nim",
    "method": "git",
    "tags": [
      "migrate",
      "database",
      "db"
    ],
    "description": "A simple database migration utility for Nim.",
    "license": "BSD3",
    "web": "https://github.com/euantorano/migrate.nim"
  },
  {
    "name": "subfield",
    "url": "https://github.com/jyapayne/subfield",
    "method": "git",
    "tags": [
      "subfield",
      "macros"
    ],
    "description": "Override the dot operator to access nested subfields of a Nim object.",
    "license": "MIT",
    "web": "https://github.com/jyapayne/subfield"
  },
  {
    "name": "semver",
    "url": "https://github.com/euantorano/semver.nim",
    "method": "git",
    "tags": [
      "semver",
      "version",
      "parser"
    ],
    "description": "Semantic versioning parser for Nim. Allows the parsing of version strings into objects and the comparing of version objects.",
    "license": "BSD3",
    "web": "https://github.com/euantorano/semver.nim"
  },
  {
    "name": "ad",
    "tags": [
      "calculator",
      "rpn"
    ],
    "method": "git",
    "license": "MIT",
    "web": "https://github.com/subsetpark/ad",
    "url": "https://github.com/subsetpark/ad",
    "description": "A simple RPN calculator"
  },
  {
    "name": "asyncpg",
    "url": "https://github.com/cheatfate/asyncpg",
    "method": "git",
    "tags": [
      "async",
      "database",
      "postgres",
      "postgresql",
      "asyncdispatch",
      "asynchronous",
      "library"
    ],
    "description": "Asynchronous PostgreSQL driver for Nim Language.",
    "license": "MIT",
    "web": "https://github.com/cheatfate/asyncpg"
  },
  {
    "name": "winregistry",
    "description": "Deal with Windows Registry from Nim.",
    "tags": [
      "registry",
      "windows",
      "library"
    ],
    "url": "https://github.com/miere43/nim-registry",
    "web": "https://github.com/miere43/nim-registry",
    "license": "MIT",
    "method": "git"
  },
  {
    "name": "luna",
    "description": "Lua convenience library for nim",
    "tags": [
      "lua",
      "scripting"
    ],
    "url": "https://github.com/smallfx/luna.nim",
    "web": "https://github.com/smallfx/luna.nim",
    "license": "MIT",
    "method": "git"
  },
  {
    "name": "qrcode",
    "description": "module for creating and reading QR codes using http://goqr.me/",
    "tags": [
      "qr",
      "qrcode",
      "api"
    ],
    "url": "https://github.com/achesak/nim-qrcode",
    "web": "https://github.com/achesak/nim-qrcode",
    "license": "MIT",
    "method": "git"
  },
  {
    "name": "circleci_client",
    "tags": [
      "circleci",
      "client"
    ],
    "method": "git",
    "license": "LGPLv3",
    "web": "https://github.com/FedericoCeratto/nim-circleci",
    "url": "https://github.com/FedericoCeratto/nim-circleci",
    "description": "CircleCI API client"
  },
  {
    "name": "iup",
    "description": "Bindings for the IUP widget toolkit",
    "tags": [
      "GUI",
      "IUP"
    ],
    "url": "https://github.com/nim-lang/iup",
    "web": "https://github.com/nim-lang/iup",
    "license": "MIT",
    "method": "git"
  },
  {
    "name": "barbarus",
    "tags": [
      "i18n",
      "internationalization"
    ],
    "method": "git",
    "license": "MIT",
    "web": "https://github.com/cjxgm/barbarus",
    "url": "https://github.com/cjxgm/barbarus",
    "description": "A simple extensible i18n engine."
  },
  {
    "name": "jsonob",
    "tags": [
      "json",
      "object",
      "marshal"
    ],
    "method": "git",
    "license": "MIT",
    "web": "https://github.com/cjxgm/jsonob",
    "url": "https://github.com/cjxgm/jsonob",
    "description": "JSON / Object mapper"
  },
  {
    "name": "autome",
    "description": "Write GUI automation scripts with Nim",
    "tags": [
      "gui",
      "automation",
      "windows"
    ],
    "license": "MIT",
    "web": "https://github.com/miere43/autome",
    "url": "https://github.com/miere43/autome",
    "method": "git"
  },
  {
    "name": "wox",
    "description": "Helper library for writing Wox plugins in Nim",
    "tags": [
      "wox",
      "plugins"
    ],
    "license": "MIT",
    "web": "https://github.com/roose/nim-wox",
    "url": "https://github.com/roose/nim-wox",
    "method": "git"
  },
  {
    "name": "seccomp",
    "description": "Linux Seccomp sandbox library",
    "tags": [
      "linux",
      "security",
      "sandbox",
      "seccomp"
    ],
    "license": "LGPLv2.1",
    "web": "https://github.com/FedericoCeratto/nim-seccomp",
    "url": "https://github.com/FedericoCeratto/nim-seccomp",
    "method": "git"
  },
  {
    "name": "AntTweakBar",
    "tags": [
      "gui",
      "opengl",
      "rendering"
    ],
    "method": "git",
    "license": "MIT",
    "web": "https://github.com/krux02/nimAntTweakBar",
    "url": "https://github.com/krux02/nimAntTweakBar",
    "description": "nim wrapper around the AntTweakBar c library"
  },
  {
    "name": "slimdown",
    "tags": [
      "markdown",
      "parser",
      "library"
    ],
    "method": "git",
    "license": "MIT",
    "web": "https://github.com/ruivieira/nim-slimdown",
    "url": "https://github.com/ruivieira/nim-slimdown",
    "description": "Nim module that converts Markdown text to HTML using only regular expressions. Based on jbroadway's Slimdown."
  },
  {
    "name": "taglib",
    "description": "TagLib Audio Meta-Data Library wrapper",
    "license": "MIT",
    "tags": [
      "audio",
      "metadata",
      "tags",
      "library",
      "wrapper"
    ],
    "url": "https://github.com/alex-laskin/nim-taglib",
    "web": "https://github.com/alex-laskin/nim-taglib",
    "method": "git"
  },
  {
    "name": "des",
    "description": "3DES native library for Nim",
    "tags": [
      "library",
      "encryption",
      "crypto"
    ],
    "license": "MIT",
    "web": "https://github.com/LucaWolf/des.nim",
    "url": "https://github.com/LucaWolf/des.nim",
    "method": "git"
  },
  {
    "name": "bgfx",
    "url": "https://github.com/Halsys/nim-bgfx",
    "method": "git",
    "tags": [
      "wrapper",
      "media",
      "graphics",
      "3d",
      "rendering",
      "opengl"
    ],
    "description": "BGFX wrapper for the nim programming language.",
    "license": "BSD2",
    "web": "https://github.com/Halsys/nim-bgfx"
  },
  {
    "name": "json_builder",
    "tags": [
      "json",
      "generator",
      "builder"
    ],
    "method": "git",
    "license": "MIT",
    "web": "https://github.com/undecided/json_builder",
    "url": "https://github.com/undecided/json_builder",
    "description": "Easy and fast generator for valid json in nim"
  },
  {
    "name": "mapbits",
    "tags": [
      "map",
      "bits",
      "byte",
      "word",
      "binary"
    ],
    "method": "git",
    "license": "MIT",
    "description": "Access bit mapped portions of bytes in binary data as int variables",
    "web": "https://github.com/jlp765/mapbits",
    "url": "https://github.com/jlp765/mapbits"
  },
  {
    "name": "faststack",
    "tags": [
      "collection"
    ],
    "method": "git",
    "license": "MIT",
    "description": "Dynamically resizable data structure optimized for fast iteration.",
    "web": "https://github.com/Vladar4/FastStack",
    "url": "https://github.com/Vladar4/FastStack"
  },
  {
    "name": "gpx",
    "tags": [
      "GPX",
      "GPS",
      "waypoint",
      "route"
    ],
    "method": "git",
    "license": "MIT",
    "description": "Nim module for parsing GPX (GPS Exchange format) files",
    "web": "https://github.com/achesak/nim-gpx",
    "url": "https://github.com/achesak/nim-gpx"
  },
  {
    "name": "itn",
    "tags": [
      "GPS",
      "intinerary",
      "tomtom",
      "ITN"
    ],
    "method": "git",
    "license": "MIT",
    "description": "Nim module for parsing ITN (TomTom intinerary) files",
    "web": "https://github.com/achesak/nim-itn",
    "url": "https://github.com/achesak/nim-itn"
  },
  {
    "name": "foliant",
    "tags": [
      "foliant",
      "docs",
      "pdf",
      "docx",
      "word",
      "latex",
      "tex",
      "pandoc",
      "markdown",
      "md",
      "restream"
    ],
    "method": "git",
    "license": "MIT",
    "web": "https://github.com/foliant-docs/foliant-nim",
    "url": "https://github.com/foliant-docs/foliant-nim",
    "description": "Documentation generator that produces pdf and docx from Markdown. Uses Pandoc and LaTeX behind the scenes."
  },
  {
    "name": "gemf",
    "url": "https://bitbucket.org/abudden/gemf.nim",
    "method": "hg",
    "license": "MIT",
    "description": "Library for reading GEMF map tile stores",
    "web": "http://www.cgtk.co.uk/gemf",
    "tags": [
      "maps",
      "gemf",
      "parser"
    ]
  },
  {
    "name": "Remotery",
    "url": "https://github.com/Halsys/Nim-Remotery",
    "method": "git",
    "tags": [
      "wrapper",
      "opengl",
      "direct3d",
      "cuda",
      "profiler"
    ],
    "description": "Nim wrapper for (and with) Celtoys's Remotery",
    "license": "Apache License 2.0",
    "web": "https://github.com/Halsys/Nim-Remotery"
  },
  {
    "name": "picohttpparser",
    "tags": [
      "web",
      "http"
    ],
    "method": "git",
    "license": "MIT",
    "description": "Bindings for picohttpparser.",
    "web": "https://github.com/philip-wernersbach/nim-picohttpparser",
    "url": "https://github.com/philip-wernersbach/nim-picohttpparser"
  },
  {
    "name": "microasynchttpserver",
    "tags": [
      "web",
      "http",
      "async",
      "server"
    ],
    "method": "git",
    "license": "MIT",
    "description": "A thin asynchronous HTTP server library, API compatible with Nim's built-in asynchttpserver.",
    "web": "https://github.com/philip-wernersbach/microasynchttpserver",
    "url": "https://github.com/philip-wernersbach/microasynchttpserver"
  },
  {
    "name": "react",
    "url": "https://github.com/andreaferretti/react.nim",
    "method": "git",
    "tags": [
      "js",
      "react",
      "frontend",
      "ui",
      "single page application"
    ],
    "description": "React.js bindings for Nim",
    "license": "Apache License 2.0",
    "web": "https://github.com/andreaferretti/react.nim"
  },
  {
    "name": "oauth",
    "url": "https://github.com/CORDEA/oauth",
    "method": "git",
    "tags": [
      "library",
      "oauth",
      "oauth2",
      "authorization"
    ],
    "description": "OAuth library for nim",
    "license": "Apache License 2.0",
    "web": "http://cordea.github.io/oauth"
  },
  {
    "name": "jsbind",
    "url": "https://github.com/yglukhov/jsbind",
    "method": "git",
    "tags": [
      "bindings",
      "emscripten",
      "javascript"
    ],
    "description": "Define bindings to JavaScript and Emscripten",
    "license": "MIT",
    "web": "https://github.com/yglukhov/jsbind"
  },
  {
    "name": "uuids",
    "url": "https://github.com/pragmagic/uuids/",
    "method": "git",
    "tags": [
      "library",
      "uuid",
      "id"
    ],
    "description": "UUID library for Nim",
    "license": "MIT",
    "web": "https://github.com/pragmagic/uuids/"
  },
  {
    "name": "isaac",
    "url": "https://github.com/pragmagic/isaac/",
    "method": "git",
    "tags": [
      "library",
      "algorithms",
      "random",
      "crypto"
    ],
    "description": "ISAAC PRNG implementation on Nim",
    "license": "MIT",
    "web": "https://github.com/pragmagic/isaac/"
  },
  {
    "name": "SDF",
    "url": "https://github.com/Halsys/SDF.nim",
    "method": "git",
    "tags": [
      "sdf",
      "text",
      "contour",
      "texture",
      "signed",
      "distance",
      "transform"
    ],
    "description": "Signed Distance Field builder for contour texturing in Nim",
    "license": "MIT",
    "web": "https://github.com/Halsys/SDF.nim"
  },
  {
    "name": "WebGL",
    "url": "https://github.com/stisa/webgl",
    "method": "git",
    "tags": [
      "webgl",
      "graphic",
      "js",
      "javascript",
      "wrapper",
      "3D",
      "2D"
    ],
    "description": "Experimental wrapper to webgl for Nim",
    "license": "MIT",
    "web": "http://stisa.space/webgl/"
  },
  {
    "name": "fileinput",
    "url": "https://github.com/achesak/nim-fileinput",
    "method": "git",
    "tags": [
      "file",
      "io",
      "input"
    ],
    "description": "iterate through files and lines",
    "license": "MIT",
    "web": "https://github.com/achesak/nim-fileinput"
  },
  {
    "name": "classy",
    "url": "https://github.com/nigredo-tori/classy",
    "method": "git",
    "tags": [
      "library",
      "typeclasses",
      "macros"
    ],
    "description": "typeclasses for Nim",
    "license": "Unlicense",
    "web": "https://github.com/nigredo-tori/classy"
  },
  {
    "name": "MiNiM",
    "url": "https://github.com/h3rald/minim",
    "method": "git",
    "tags": [
      "concatenative",
      "language",
      "shell"
    ],
    "description": "A tiny concatenative programming language and shell.",
    "license": "MIT",
    "web": "https://h3rald.com/minim"
  },
  {
    "name": "boneIO",
    "url": "https://github.com/xyz32/boneIO",
    "method": "git",
    "tags": [
      "library",
      "GPIO",
      "BeagleBone"
    ],
    "description": "A low level GPIO library for the BeagleBone board family",
    "license": "MIT",
    "web": "https://github.com/xyz32/boneIO"
  },
  {
    "name": "ui",
    "url": "https://github.com/nim-lang/ui",
    "method": "git",
    "tags": [
      "library",
      "GUI",
      "libui",
      "toolkit"
    ],
    "description": "A wrapper for libui",
    "license": "MIT",
    "web": "https://github.com/nim-lang/ui"
  },
  {
    "name": "fractions",
    "url": "https://github.com/konqoro/fractions",
    "method": "git",
    "tags": [
      "library",
      "rationals",
      "arithmetic",
      "tuple"
    ],
    "description": "Implements rational number arithmetic",
    "license": "MIT",
    "web": "https://github.com/konqoro/fractions"
  },
  {
    "name": "mmgeoip",
    "url": "https://github.com/FedericoCeratto/nim-mmgeoip",
    "method": "git",
    "tags": [
      "geoip"
    ],
    "description": "MaxMind GeoIP library",
    "license": "LGPLv2.1",
    "web": "https://github.com/FedericoCeratto/nim-mmgeoip"
  },
  {
    "name": "libjwt",
    "url": "https://github.com/nimscale/nim-libjwt",
    "method": "git",
    "tags": [
      "jwt",
      "libjwt"
    ],
    "description": "Bindings for libjwt",
    "license": "LGPLv2.1",
    "web": "https://github.com/nimscale/nim-libjwt"
  },
  {
    "name": "forestdb",
    "url": "https://github.com/nimscale/forestdb",
    "method": "git",
    "tags": [
      "library",
      "bTree",
      "HB+-Trie",
      "db",
      "forestdb"
    ],
    "description": "ForestDB is fast key-value storage engine that is based on a Hierarchical B+-Tree based Trie, or HB+-Trie.",
    "license": "Apache License 2.0",
    "web": "https://github.com/nimscale/forestdb"
  },
  {
    "name": "nimbox",
    "url": "https://notabug.org/vktec/nimbox.git",
    "method": "git",
    "tags": [
      "library",
      "wrapper",
      "termbox",
      "commandline",
      "ui",
      "tui",
      "gui"
    ],
    "description": "A Rustbox-inspired termbox wrapper",
    "license": "MIT",
    "web": "https://notabug.org/vktec/nimbox"
  },
  {
    "name": "psutil",
    "url": "https://github.com/johnscillieri/psutil-nim",
    "method": "git",
    "tags": [
      "psutil",
      "process",
      "network",
      "system",
      "disk",
      "cpu"
    ],
    "description": "psutil is a cross-platform library for retrieving information on running processes and system utilization (CPU, memory, disks, network)",
    "license": "BSD",
    "web": "https://github.com/johnscillieri/psutil-nim"
  },
  {
    "name": "gapbuffer",
    "url": "https://notabug.org/vktec/nim-gapbuffer.git",
    "method": "git",
    "tags": [
      "buffer",
      "seq",
      "sequence",
      "string",
      "gapbuffer"
    ],
    "description": "A simple gap buffer implementation",
    "license": "MIT",
    "web": "https://notabug.org/vktec/nim-gapbuffer"
  },
  {
    "name": "pudge",
    "url": "https://github.com/recoilme/pudge.git",
    "method": "git",
    "tags": [
      "wrapper",
      "database",
      "sophia"
    ],
    "description": "Pudge Db - it's modern key/value storage with memcached protocol support. Pudge Db implements a high-level cross-platform sockets interface to sophia db.",
    "license": "MIT",
    "web": "https://github.com/recoilme/pudge"
  },
  {
    "name": "etcd_client",
    "url": "https://github.com/FedericoCeratto/nim-etcd-client",
    "method": "git",
    "tags": [
      "library",
      "etcd"
    ],
    "description": "etcd client library",
    "license": "LGPLv3",
    "web": "https://github.com/FedericoCeratto/nim-etcd-client"
  },
  {
    "name": "stb_image",
    "url": "https://gitlab.com/define-private-public/stb_image-Nim",
    "method": "git",
    "tags": [
      "stb",
      "image",
      "graphics",
      "io",
      "wrapper"
    ],
    "description": "A wrapper for stb_image and stb_image_write.",
    "license": "Unlicense (Public Domain)",
    "web": "https://gitlab.com/define-private-public/stb_image-Nim"
  },
  {
    "name": "mutableseqs",
    "url": "https://github.com/iourinski/mutableseqs",
    "method": "git",
    "tags": [
      "sequences",
      "mapreduce"
    ],
    "description": "utilities for transforming sequences",
    "license": "MIT",
    "web": "https://github.com/iourinski/mutableseqs"
  },
  {
    "name": "stor",
    "url": "https://github.com/nimscale/stor",
    "method": "git",
    "tags": [
      "storage",
      "io"
    ],
    "description": "Efficient object storage system",
    "license": "MIT",
    "web": "https://github.com/nimscale/stor"
  },
  {
    "name": "linuxfb",
    "url": "https://github.com/luked99/linuxfb.nim",
    "method": "git",
    "tags": [
      "wrapper",
      "graphics",
      "linux"
    ],
    "description": "Wrapper around the Linux framebuffer driver ioctl API",
    "license": "MIT",
    "web": "https://github.com/luked99/linuxfb.nim"
  },
  {
    "name": "nimactors",
    "url": "https://github.com/vegansk/nimactors",
    "method": "git",
    "tags": [
      "actors",
      "library"
    ],
    "description": "Actors library for Nim inspired by akka-actors",
    "license": "MIT",
    "web": "https://github.com/vegansk/nimactors"
  },
  {
    "name": "porter",
    "url": "https://github.com/iourinski/porter",
    "method": "git",
    "tags": [
      "stemmer",
      "multilanguage",
      "snowball"
    ],
    "description": "Simple extensible implementation of Porter stemmer algorithm",
    "license": "MIT",
    "web": "https://github.com/iourinski/porter"
  },
  {
    "name": "kiwi",
    "url": "https://github.com/yglukhov/kiwi",
    "method": "git",
    "tags": [
      "cassowary",
      "constraint",
      "solving"
    ],
    "description": "Cassowary constraint solving",
    "license": "MIT",
    "web": "https://github.com/yglukhov/kiwi"
  },
  {
    "name": "ArrayFireNim",
    "url": "https://github.com/bitstormGER/ArrayFire-Nim",
    "method": "git",
    "tags": [
      "array",
      "linear",
      "algebra",
      "scientific",
      "computing"
    ],
    "description": "A nim wrapper for ArrayFire",
    "license": "BSD",
    "web": "https://github.com/bitstormGER/ArrayFire-Nim"
  },
  {
    "name": "statsd_client",
    "url": "https://github.com/FedericoCeratto/nim-statsd-client",
    "method": "git",
    "tags": [
      "library",
      "statsd",
      "client",
      "statistics",
      "metrics"
    ],
    "description": "A simple, stateless StatsD client library",
    "license": "LGPLv3",
    "web": "https://github.com/FedericoCeratto/nim-statsd-client"
  },
  {
    "name": "html5_canvas",
    "url": "https://gitlab.com/define-private-public/HTML5-Canvas-Nim",
    "method": "git",
    "tags": [
      "html5",
      "canvas",
      "drawing",
      "graphics",
      "rendering",
      "browser",
      "javascript"
    ],
    "description": "HTML5 Canvas and drawing for the JavaScript backend.",
    "license": "MIT",
    "web": "https://gitlab.com/define-private-public/HTML5-Canvas-Nim"
  },
  {
    "name": "alea",
    "url": "https://github.com/unicredit/alea",
    "method": "git",
    "tags": [
      "random variables",
      "distributions",
      "probability",
      "gaussian",
      "sampling"
    ],
    "description": "Define and compose random variables",
    "license": "Apache License 2.0",
    "web": "https://github.com/unicredit/alea"
  },
  {
    "name": "winim",
    "url": "https://github.com/khchen/winim",
    "method": "git",
    "tags": [
      "library",
      "windows",
      "api",
      "com"
    ],
    "description": "Nim's Windows API and COM Library",
    "license": "MIT",
    "web": "https://github.com/khchen/winim"
  },
  {
    "name": "ed25519",
    "url": "https://github.com/niv/ed25519.nim",
    "method": "git",
    "tags": [
      "ed25519",
      "cryptography",
      "crypto",
      "publickey",
      "privatekey",
      "signing",
      "keyexchange",
      "native"
    ],
    "description": "ed25519 key crypto bindings",
    "license": "MIT",
    "web": "https://github.com/niv/ed25519.nim"
  },
  {
    "name": "libevdev",
    "url": "https://github.com/luked99/libevdev.nim",
    "method": "git",
    "tags": [
      "wrapper",
      "os",
      "linux"
    ],
    "description": "Wrapper for libevdev, Linux input device processing library",
    "license": "MIT",
    "web": "https://github.com/luked99/libevdev.nim"
  },
  {
    "name": "nesm",
    "url": "https://github.com/xomachine/NESM.git",
    "method": "git",
    "tags": [
      "metaprogramming",
      "parser",
      "pure",
      "serialization"
    ],
    "description": "A macro for generating [de]serializers for given objects",
    "license": "MIT",
    "web": "https://xomachine.github.io/NESM/"
  },
  {
    "name": "sdnotify",
    "url": "https://github.com/FedericoCeratto/nim-sdnotify",
    "method": "git",
    "tags": [
      "os",
      "linux",
      "systemd",
      "sdnotify"
    ],
    "description": "Systemd service notification helper",
    "license": "MIT",
    "web": "https://github.com/FedericoCeratto/nim-sdnotify"
  },
  {
    "name": "cmd",
    "url": "https://github.com/samdmarshall/cmd.nim",
    "method": "git",
    "tags": [
      "cmd",
      "command",
      "prompt",
      "interactive"
    ],
    "description": "interactive command prompt",
    "license": "BSD 3-Clause",
    "web": "https://github.com/samdmarshall/cmd.nim"
  },
  {
    "name": "csvtable",
    "url": "https://github.com/apahl/csvtable",
    "method": "git",
    "tags": [
      "csv",
      "table"
    ],
    "description": "tools for handling CSV files (comma or tab-separated) with an API similar to Python's CSVDictReader and -Writer.",
    "license": "MIT",
    "web": "https://github.com/apahl/csvtable"
  },
  {
    "name": "gnuplot",
    "url": "https://github.com/konqoro/gnuplot.nim",
    "method": "git",
    "tags": [
      "plot",
      "graphing",
      "data"
    ],
    "description": "Nim interface to gnuplot",
    "license": "MIT",
    "web": "https://github.com/konqoro/gnuplot.nim"
  },
  {
    "name": "ustring",
    "url": "https://github.com/rokups/nim-ustring",
    "method": "git",
    "tags": [
      "string",
      "text",
      "unicode",
      "uft8",
      "utf-8"
    ],
    "description": "utf-8 string",
    "license": "MIT",
    "web": "https://github.com/rokups/nim-ustring"
  },
  {
    "name": "imap",
    "url": "https://github.com/ehmry/imap",
    "method": "git",
    "tags": [
      "imap",
      "email"
    ],
    "description": "IMAP client library",
    "license": "GPL2",
    "web": "https://github.com/ehmry/imap"
  },
  {
    "name": "isa",
    "url": "https://github.com/nimscale/isa",
    "method": "git",
    "tags": [
      "erasure",
      "hash",
      "crypto",
      "compression"
    ],
    "description": "Binding for Intel Storage Acceleration library",
    "license": "Apache License 2.0",
    "web": "https://github.com/nimscale/isa"
  },
  {
    "name": "untar",
    "url": "https://github.com/dom96/untar",
    "method": "git",
    "tags": [
      "library",
      "tar",
      "gz",
      "compression",
      "archive",
      "decompression"
    ],
    "description": "Library for decompressing tar.gz files.",
    "license": "MIT",
    "web": "https://github.com/dom96/untar"
  },
  {
    "name": "nimcx",
    "url": "https://github.com/qqtop/nimcx",
    "method": "git",
    "tags": [
      "library",
      "linux"
    ],
    "description": "Color and utilities library for linux terminal.",
    "license": "MIT",
    "web": "https://github.com/qqtop/nimcx"
  },
  {
    "name": "dpdk",
    "url": "https://github.com/nimscale/dpdk",
    "method": "git",
    "tags": [
      "library",
      "dpdk",
      "packet",
      "processing"
    ],
    "description": "Library for fast packet processing",
    "license": "Apache License 2.0",
    "web": "http://dpdk.org/"
  },
  {
    "name": "libserialport",
    "url": "https://github.com/euantorano/serialport.nim",
    "method": "git",
    "tags": [
      "serial",
      "rs232",
      "io"
    ],
    "description": "A library to operate serial ports using pure Nim.",
    "license": "BSD3",
    "web": "https://github.com/euantorano/serialport.nim"
  },
  {
    "name": "spdk",
    "url": "https://github.com/nimscale/spdk.git",
    "method": "git",
    "tags": [
      "library",
      "SSD",
      "NVME",
      "io",
      "storage"
    ],
    "description": "The Storage Performance Development Kit(SPDK) provides a set of tools and libraries for writing high performance, scalable, user-mode storage applications.",
    "license": "MIT",
    "web": "https://github.com/nimscale/spdk.git"
  },
  {
    "name": "NimData",
    "url": "https://github.com/bluenote10/NimData",
    "method": "git",
    "tags": [
      "library",
      "dataframe"
    ],
    "description": "DataFrame API enabling fast out-of-core data analytics",
    "license": "MIT",
    "web": "https://github.com/bluenote10/NimData"
  },
  {
    "name": "testrunner",
    "url": "https://github.com/FedericoCeratto/nim-testrunner",
    "method": "git",
    "tags": [
      "test",
      "tests",
      "unittest",
      "utility",
      "tdd"
    ],
    "description": "Test runner with file monitoring and desktop notification capabilities",
    "license": "GPLv3",
    "web": "https://github.com/FedericoCeratto/nim-testrunner"
  },
  {
    "name": "reactorfuse",
    "url": "https://github.com/zielmicha/reactorfuse",
    "method": "git",
    "tags": [
      "filesystem",
      "fuse"
    ],
    "description": "Filesystem in userspace (FUSE) for Nim (for reactor.nim library)",
    "license": "MIT",
    "web": "https://github.com/zielmicha/reactorfuse"
  },
  {
    "name": "nimr",
    "url": "https://github.com/Jeff-Ciesielski/nimr",
    "method": "git",
    "tags": [
      "script",
      "utils"
    ],
    "description": "Helper to run nim code like a script",
    "license": "MIT",
    "web": "https://github.com/Jeff-Ciesielski/nimr"
  },
  {
    "name": "neverwinter",
    "url": "https://github.com/niv/neverwinter.nim",
    "method": "git",
    "tags": [
      "nwn",
      "neverwinternights",
      "neverwinter",
      "game",
      "bioware",
      "fileformats",
      "reader",
      "writer"
    ],
    "description": "Neverwinter Nights 1 data accessor library",
    "license": "MIT",
    "web": "https://github.com/niv/neverwinter.nim"
  },
  {
    "name": "snail",
    "url": "https://github.com/stisa/snail",
    "method": "git",
    "tags": [
      "js",
      "matrix",
      "linear algebra"
    ],
    "description": "Simple linear algebra for nim. Js too.",
    "license": "MIT",
    "web": "http://stisa.space/snail/"
  },
  {
    "name": "jswebsockets",
    "url": "https://github.com/stisa/jswebsockets",
    "method": "git",
    "tags": [
      "js",
      "javascripts",
      "ws",
      "websockets"
    ],
    "description": "Websockets wrapper for nim js backend.",
    "license": "MIT",
    "web": "http://stisa.space/jswebsockets/"
  },
  {
    "name": "morelogging",
    "url": "https://github.com/FedericoCeratto/nim-morelogging",
    "method": "git",
    "tags": [
      "log",
      "logging",
      "library",
      "systemd",
      "journald"
    ],
    "description": "Logging library with support for async IO, multithreading, Journald.",
    "license": "LGPLv3",
    "web": "https://github.com/FedericoCeratto/nim-morelogging"
  },
  {
    "name": "ajax",
    "url": "https://github.com/stisa/ajax",
    "method": "git",
    "tags": [
      "js",
      "javascripts",
      "ajax",
      "xmlhttprequest"
    ],
    "description": "AJAX wrapper for nim js backend.",
    "license": "MIT",
    "web": "http://stisa.space/ajax/"
  },
  {
    "name": "recaptcha",
    "url": "https://github.com/euantorano/recaptcha.nim",
    "method": "git",
    "tags": [
      "recaptcha",
      "captcha"
    ],
    "description": "reCAPTCHA support for Nim, supporting rendering a capctcha and verifying a user's response.",
    "license": "BSD3",
    "web": "https://github.com/euantorano/recaptcha.nim"
  },
  {
    "name": "influx",
    "url": "https://github.com/samdmarshall/influx.nim",
    "method": "git",
    "tags": [
      "influx",
      "influxdb"
    ],
    "description": "wrapper for communicating with InfluxDB over the REST interface",
    "license": "BSD 3-Clause",
    "web": "https://github.com/samdmarshall/influx.nim"
  },
  {
    "name": "gamelight",
    "url": "https://github.com/dom96/gamelight",
    "method": "git",
    "tags": [
      "js",
      "library",
      "graphics",
      "collision",
      "2d"
    ],
    "description": "A set of simple modules for writing a JavaScript 2D game.",
    "license": "MIT",
    "web": "https://github.com/dom96/gamelight"
  },
  {
    "name": "storage",
    "url": "https://bitbucket.org/moigagoo/storage/",
    "method": "hg",
    "tags": [
      "JavaScript",
      "Storage",
      "localStorage",
      "sessionStorage"
    ],
    "description": "Storage, localStorage, and sessionStorage bindigs for Nim's JavaScript backend.",
    "license": "MIT",
    "web": "https://bitbucket.org/moigagoo/storage/"
  },
  {
    "name": "fontconfig",
    "url": "https://github.com/Parashurama/fontconfig",
    "method": "git",
    "tags": [
      "fontconfig",
      "font"
    ],
    "description": "Low level wrapper for the fontconfig library.",
    "license": "Fontconfig License",
    "web": "https://github.com/Parashurama/fontconfig"
  },
  {
    "name": "sysrandom",
    "url": "https://github.com/euantorano/sysrandom.nim",
    "method": "git",
    "tags": [
      "random",
      "RNG",
      "PRNG"
    ],
    "description": "A simple library to generate random data, using the system's PRNG.",
    "license": "BSD3",
    "web": "https://github.com/euantorano/sysrandom.nim"
  },
  {
    "name": "colorize",
    "url": "https://github.com/molnarmark/colorize",
    "method": "git",
    "tags": [
      "color",
      "colors",
      "colorize"
    ],
    "description": "A simple and lightweight terminal coloring library.",
    "license": "MIT",
    "web": "https://github.com/molnarmark/colorize"
  },
  {
    "name": "cello",
    "url": "https://github.com/unicredit/cello",
    "method": "git",
    "tags": [
      "string",
      "succinct-data-structure",
      "rank",
      "select",
      "Burrows-Wheeler",
      "FM-index",
      "wavelet-tree"
    ],
    "description": "String algorithms with succinct data structures",
    "license": "Apache2",
    "web": "https://unicredit.github.io/cello/"
  },
  {
    "name": "notmuch",
    "url": "https://github.com/samdmarshall/notmuch.nim",
    "method": "git",
    "tags": [
      "notmuch",
      "wrapper",
      "email",
      "tagging"
    ],
    "description": "wrapper for the notmuch mail library",
    "license": "BSD 3-Clause",
    "web": "https://github.com/samdmarshall/notmuch.nim"
  },
  {
    "name": "pluginmanager",
    "url": "https://github.com/samdmarshall/plugin-manager",
    "method": "git",
    "tags": [
      "plugin",
      "dylib",
      "manager"
    ],
    "description": "Simple plugin implementation",
    "license": "BSD 3-Clause",
    "web": "https://github.com/samdmarshall/plugin-manager"
  },
  {
    "name": "node",
    "url": "https://github.com/tulayang/nimnode",
    "method": "git",
    "tags": [
      "async",
      "io",
      "socket",
      "net",
      "tcp",
      "http",
      "libuv"
    ],
    "description": "Library for async programming and communication. This Library uses a future/promise, non-blocking I/O model based on libuv.",
    "license": "MIT",
    "web": "http://tulayang.github.io/node/"
  },
  {
    "name": "tempdir",
    "url": "https://github.com/euantorano/tempdir.nim",
    "method": "git",
    "tags": [
      "temp",
      "io",
      "tmp"
    ],
    "description": "A Nim library to create and manage temporary directories.",
    "license": "BSD3",
    "web": "https://github.com/euantorano/tempdir.nim"
  },
  {
    "name": "mathexpr",
    "url": "https://github.com/TiberiumN/nim-mathexpr",
    "method": "git",
    "tags": [
      "math",
      "mathparser",
      "tinyexpr"
    ],
    "description": "MathExpr - wrapper around TinyExpr C library",
    "license": "MIT",
    "web": "https://github.com/TiberiumN/nim-mathexpr"
  },
  {
    "name": "frag",
    "url": "https://github.com/fragworks/frag",
    "method": "git",
    "tags": [
      "game",
      "game-dev",
      "2d",
      "3d"
    ],
    "description": "A 2D|3D game engine",
    "license": "MIT",
    "web": "https://github.com/fragworks/frag"
  },
  {
    "name": "freetype",
    "url": "https://github.com/jangko/freetype",
    "method": "git",
    "tags": [
      "font",
      "renderint",
      "library"
    ],
    "description": "wrapper for FreeType2 library",
    "license": "MIT",
    "web": "https://github.com/jangko/freetype"
  },
  {
    "name": "polyBool",
    "url": "https://github.com/jangko/polyBool",
    "method": "git",
    "tags": [
      "polygon",
      "clipper",
      "library"
    ],
    "description": "Polygon Clipper Library (Martinez Algorithm)",
    "license": "MIT",
    "web": "https://github.com/jangko/polyBool"
  },
  {
    "name": "nimAGG",
    "url": "https://github.com/jangko/nimAGG",
    "method": "git",
    "tags": [
      "renderer",
      "rasterizer",
      "library",
      "2D",
      "graphics"
    ],
    "description": "Hi Fidelity Rendering Engine",
    "license": "MIT",
    "web": "https://github.com/jangko/nimAGG"
  },
  {
    "name": "primme",
    "url": "https://github.com/jxy/primme",
    "method": "git",
    "tags": [
      "library",
      "eigenvalues",
      "high-performance",
      "singular-value-decomposition"
    ],
    "description": "Nim interface for PRIMME: PReconditioned Iterative MultiMethod Eigensolver",
    "license": "MIT",
    "web": "https://github.com/jxy/primme"
  },
  {
    "name": "sitmo",
    "url": "https://github.com/jxy/sitmo",
    "method": "git",
    "tags": [
      "RNG",
      "Sitmo",
      "high-performance",
      "random"
    ],
    "description": "Sitmo parallel random number generator in Nim",
    "license": "MIT",
    "web": "https://github.com/jxy/sitmo"
  },
  {
    "name": "webaudio",
    "url": "https://github.com/ftsf/nim-webaudio",
    "method": "git",
    "tags": [
      "javascript",
      "js",
      "web",
      "audio",
      "sound",
      "music"
    ],
    "description": "API for Web Audio (JS)",
    "license": "MIT",
    "web": "https://github.com/ftsf/nim-webaudio"
  },
  {
    "name": "nimcuda",
    "url": "https://github.com/unicredit/nimcuda",
    "method": "git",
    "tags": [
      "CUDA",
      "GPU"
    ],
    "description": "CUDA bindings",
    "license": "Apache2",
    "web": "https://github.com/unicredit/nimcuda"
  },
  {
    "name": "gifwriter",
    "url": "https://github.com/rxi/gifwriter",
    "method": "git",
    "tags": [
      "gif",
      "image",
      "library"
    ],
    "description": "Animated GIF writing library based on jo_gif",
    "license": "MIT",
    "web": "https://github.com/rxi/gifwriter"
  },
  {
    "name": "libplist",
    "url": "https://github.com/samdmarshall/libplist.nim",
    "method": "git",
    "tags": [
      "libplist",
      "property",
      "list",
      "property-list",
      "parsing",
      "binary",
      "xml",
      "format"
    ],
    "description": "wrapper around libplist https://github.com/libimobiledevice/libplist",
    "license": "MIT",
    "web": "https://github.com/samdmarshall/libplist.nim"
  },
  {
    "name": "getch",
    "url": "https://github.com/6A/getch",
    "method": "git",
    "tags": [
      "getch",
      "char"
    ],
    "description": "getch() for Windows and Unix",
    "license": "MIT",
    "web": "https://github.com/6A/getch"
  },
  {
    "name": "gifenc",
    "url": "https://github.com/ftsf/gifenc",
    "method": "git",
    "tags": [
      "gif",
      "encoder"
    ],
    "description": "Gif Encoder",
    "license": "Public Domain",
    "web": "https://github.com/ftsf/gifenc"
  },
  {
    "name": "nimlapack",
    "url": "https://github.com/unicredit/nimlapack",
    "method": "git",
    "tags": [
      "LAPACK",
      "linear-algebra"
    ],
    "description": "LAPACK bindings",
    "license": "Apache2",
    "web": "https://github.com/unicredit/nimlapack"
  },
  {
    "name": "jack",
    "url": "https://github.com/Skrylar/nim-jack",
    "method": "git",
    "tags": [
      "jack",
      "audio",
      "binding",
      "wrapper"
    ],
    "description": "Shiny bindings to the JACK Audio Connection Kit.",
    "license": "MIT",
    "web": "https://github.com/Skrylar/nim-jack"
  },
  {
    "name": "serializetools",
    "url": "https://github.com/JeffersonLab/serializetools",
    "method": "git",
    "tags": [
      "serialization",
      "xml"
    ],
    "description": "Support for serialization of objects",
    "license": "MIT",
    "web": "https://github.com/JeffersonLab/serializetools"
  },
  {
    "name": "neo",
    "url": "https://github.com/unicredit/neo",
    "method": "git",
    "tags": [
      "vector",
      "matrix",
      "linear-algebra",
      "BLAS",
      "LAPACK",
      "CUDA"
    ],
    "description": "Linear algebra for Nim",
    "license": "Apache License 2.0",
    "web": "https://unicredit.github.io/neo/"
  },
  {
    "name": "httpkit",
    "url": "https://github.com/tulayang/httpkit",
    "method": "git",
    "tags": [
      "http",
      "request",
      "response",
      "stream",
      "bigfile",
      "async"
    ],
    "description": "An efficient HTTP tool suite written in pure nim. Help you to write HTTP services or clients via TCP, UDP, or even Unix Domain socket, etc.",
    "license": "MIT",
    "web": "https://github.com/tulayang/httpkit"
  },
  {
    "name": "ulid",
    "url": "https://github.com/adelq/ulid",
    "method": "git",
    "tags": [
      "library",
      "id",
      "ulid",
      "uuid",
      "guid"
    ],
    "description": "Universally Unique Lexicographically Sortable Identifier",
    "license": "MIT",
    "web": "https://github.com/adelq/ulid"
  },
  {
<<<<<<< HEAD
    "name": "tiger",
    "url": "https://github.com/ehmry/tiger",
    "method": "git",
    "tags": [
      "hash"
    ],
    "description": "Tiger hash function",
    "license": "MIT",
    "web": "https://github.com/ehmry/tiger"
=======
    "name": "pipe",
    "url": "https://github.com/5paceToast/pipe",
    "method": "git",
    "tags": [
      "pipe",
      "macro",
      "operator",
      "functional"
    ],
    "description": "Pipe operator for nim.",
    "license": "MIT",
    "web": "https://github.com/5paceToast/pipe"
>>>>>>> a8b0d34a
  }
]<|MERGE_RESOLUTION|>--- conflicted
+++ resolved
@@ -6514,7 +6514,6 @@
     "web": "https://github.com/adelq/ulid"
   },
   {
-<<<<<<< HEAD
     "name": "tiger",
     "url": "https://github.com/ehmry/tiger",
     "method": "git",
@@ -6524,7 +6523,8 @@
     "description": "Tiger hash function",
     "license": "MIT",
     "web": "https://github.com/ehmry/tiger"
-=======
+  },
+  {
     "name": "pipe",
     "url": "https://github.com/5paceToast/pipe",
     "method": "git",
@@ -6537,6 +6537,5 @@
     "description": "Pipe operator for nim.",
     "license": "MIT",
     "web": "https://github.com/5paceToast/pipe"
->>>>>>> a8b0d34a
   }
 ]