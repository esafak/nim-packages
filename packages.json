[
  {
    "name": "argument_parser",
    "url": "git://github.com/gradha/argument_parser/",
    "method": "git",
    "tags": ["library", "commandline", "arguments", "switches", "parsing"],
    "description": "Provides a complex commandline parser",
    "license": "MIT",
    "web": "https://github.com/gradha/argument_parser"
  },

  {
    "name": "genieos",
    "url": "git://github.com/gradha/genieos/",
    "method": "git",
    "tags": ["library", "commandline", "sound", "recycle", "os"],
    "description": "Too awesome procs to be included in nimrod.os module",
    "license": "MIT",
    "web": "http://gradha.github.io/genieos/"
  },

  {
    "name": "jester",
    "url": "git://github.com/dom96/jester/",
    "method": "git",
    "tags": ["web", "http", "framework", "dsl"],
    "description": "A sinatra-like web framework for Nimrod.",
    "license": "MIT",
    "web": "https://github.com/dom96/jester"
  },

  {
    "name": "templates",
    "url": "https://github.com/onionhammer/nim-templates.git",
    "method": "git",
    "tags": ["web", "html", "template"],
    "description": "A simple string templating library for Nimrod.",
    "license": "BSD",
    "web": "https://github.com/onionhammer/nim-templates"
  },

  {
    "name": "murmur",
    "url": "git://github.com/olahol/nimrod-murmur/",
    "method": "git",
    "tags": ["hash", "murmur"],
    "description": "MurmurHash in pure Nimrod.",
    "license": "MIT",
    "web": "https://github.com/olahol/nimrod-murmur"
  },

  {
    "name": "libtcod-nim",
    "url": "git://github.com/Vladar4/libtcod-nim/",
    "method": "git",
    "tags": ["roguelike", "game", "library", "engine", "sdl", "opengl", "glsl"],
    "description": "Wrapper of the libtcod library for the Nimrod language.",
    "license": "zlib",
    "web": "https://github.com/Vladar4/libtcod-nim"
  },

  {
    "name": "nimepak",
    "url": "git://github.com/gradha/epak/",
    "method": "git",
    "tags": ["library", "serialization", "file", "compression"],
    "description": "File compression routines in C for iOS and Nimrod",
    "license": "Allegro 4 Giftware",
    "web": "https://github.com/gradha/epak"
  },

  {
    "name": "nimgame",
    "url": "git://github.com/Vladar4/nimgame/",
    "method": "git",
    "tags": ["game", "engine", "sdl"],
    "description": "Simple 2D game engine for Nimrod language.",
    "license": "MIT",
    "web": "https://github.com/Vladar4/nimgame"
  },

  {
    "name": "sfml",
    "url": "git://github.com/fowlmouth/nimrod-sfml/",
    "method": "git",
    "tags": ["game", "library", "opengl"],
    "description": "High level OpenGL-based Game Library",
    "license": "MIT",
    "web": "https://github.com/fowlmouth/nimrod-sfml"
  },

  {
    "name": "enet",
    "url": "git://github.com/fowlmouth/nimrod-enet/",
    "method": "git",
    "tags": ["game", "networking", "udp"],
    "description": "Wrapper for ENet UDP networking library",
    "license": "MIT",
    "web": "https://github.com/fowlmouth/nimrod-enet"
  },

  {
    "name": "nim-locale",
    "url": "git://github.com/Amrykid/nim-locale/",
    "method": "git",
    "tags": ["library", "locale", "i18n", "localization", "localisation", "globalization"],
    "description": "A simple library for localizing Nimrod applications.",
    "license": "MIT",
    "web": "https://github.com/Amrykid/nim-locale"
  },

  {
    "name": "fowltek",
    "url": "git://github.com/fowlmouth/nimlibs/",
    "method": "git",
    "tags": ["game", "opengl", "wrappers", "library", "assorted"],
    "description": "A collection of reusable modules and wrappers.",
    "license": "MIT",
    "web": "https://github.com/fowlmouth/nimlibs"
  },

  {
    "name": "nake",
    "url": "git://github.com/fowlmouth/nake/",
    "method": "git",
    "tags": ["build", "automation", "sortof"],
    "description": "make-like for Nimrod. Describe your builds as tasks!",
    "license": "DATWPL",
    "web": "https://github.com/fowlmouth/nake"
  },

  {
    "name": "nimrod-glfw",
    "url": "git://github.com/rafaelvasco/nimrod-glfw/",
    "method": "git",
    "tags": ["library", "glfw", "opengl", "windowing", "game"],
    "description": "Nimrod bindings for GLFW library.",
    "license": "MIT",
    "web": "https://github.com/rafaelvasco/nimrod-glfw"
  },

  {
    "name": "chipmunk",
    "url": "git://github.com/fowlmouth/nimrod-chipmunk/",
    "method": "git",
    "tags": ["library", "physics", "game"],
    "description": "Binding for Chipmunk 6.1",
    "license": "MIT",
    "web": "https://github.com/fowlmouth/nimrod-chipmunk"
  },

  {
    "name": "nim-glfw",
    "url": "git://github.com/EXetoC/nim-glfw/",
    "method": "git",
    "tags": ["library", "glfw", "opengl", "windowing", "game"],
    "description": "A high-level GLFW 3 wrapper",
    "license": "MIT",
    "web": "https://github.com/EXetoC/nim-glfw"
  },

  {
    "name": "nim-ao",
    "url": "git://github.com/EXetoC/nim-ao/",
    "method": "git",
    "tags": ["library", "audio"],
    "description": "A high-level libao wrapper",
    "license": "MIT",
    "web": "https://github.com/EXetoC/nim-ao"
  },

  {
    "name": "termbox",
    "url": "git://github.com/fowlmouth/nim-termbox",
    "method": "git",
    "tags": ["library", "terminal", "io"],
    "description": "Termbox wrapper.",
    "license": "MIT",
    "web": "https://github.com/fowlmouth/nim-termbox"
  },

  {
    "name": "linagl",
    "url": "https://bitbucket.org/BitPuffin/linagl",
    "method": "hg",
    "tags": ["library", "opengl", "math", "game"],
    "description": "OpenGL math library",
    "license": "CC0",
    "web": "https://bitbucket.org/BitPuffin/linagl"
  },

  {
    "name": "kwin",
    "url": "git://github.com/reactormonk/nim-kwin",
    "method": "git",
    "tags": ["library", "javascript", "kde"],
    "description": "KWin JavaScript API wrapper",
    "license": "MIT",
    "web": "https://github.com/reactormonk/nim-kwin"
  },

  {
    "name": "opencv",
    "url": "git://github.com/dom96/nim-opencv",
    "method": "git",
    "tags": ["library", "wrapper", "opencv", "image", "processing"],
    "description": "OpenCV wrapper",
    "license": "MIT",
    "web": "https://github.com/dom96/nim-opencv"
  },

  {
    "name": "nimble",
    "url": "git://github.com/nim-lang/nimble",
    "method": "git",
    "tags": ["app", "binary", "package", "manager"],
    "description": "Nimble package manager",
    "license": "BSD",
    "web": "https://github.com/nim-lang/nimble"
  },

  {
    "name": "aporia",
    "url": "git://github.com/nim-lang/Aporia",
    "method": "git",
    "tags": ["app", "binary", "ide", "gtk", "nimrod"],
    "description": "A Nimrod IDE.",
    "license": "GPLv2",
    "web": "https://github.com/nim-lang/Aporia"
  },

  {
    "name": "c2nim",
    "url": "git://github.com/nim-lang/c2nim",
    "method": "git",
    "tags": ["app", "binary", "tool", "header", "C", "nimrod"],
    "description": "c2nim is a tool to translate Ansi C code to Nimrod.",
    "license": "MIT",
    "web": "https://github.com/nim-lang/c2nim"
  },

  {
    "name": "pas2nim",
    "url": "git://github.com/nim-lang/pas2nim",
    "method": "git",
    "tags": ["app", "binary", "tool", "Pascal", "nimrod"],
    "description": "pas2nim is a tool to translate Pascal code to Nimrod.",
    "license": "MIT",
    "web": "https://github.com/nim-lang/pas2nim"
  },

  {
    "name": "ipsumgenera",
    "url": "git://github.com/dom96/ipsumgenera",
    "method": "git",
    "tags": ["app", "binary", "blog", "static", "generator"],
    "description": "Static blog generator ala Jekyll.",
    "license": "MIT",
    "web": "https://github.com/dom96/ipsumgenera"
  },
  {
    "name": "clibpp",
    "url": "https://github.com/onionhammer/clibpp.git",
    "method": "git",
    "tags": ["import", "C++", "library", "wrap"],
    "description": "Easy way to 'Mock' C++ interface",
    "license": "MIT",
    "web": "https://github.com/onionhammer/clibpp"
  },
  {
    "name": "pastebin",
    "url": "git://github.com/achesak/nim-pastebin",
    "method": "git",
    "tags": ["library", "wrapper", "pastebin"],
    "description": "Pastebin API wrapper",
    "license": "MIT",
    "web": "https://github.com/achesak/nim-pastebin"
  },

  {
    "name": "yahooweather",
    "url": "git://github.com/achesak/nim-yahooweather",
    "method": "git",
    "tags": ["library", "wrapper", "weather"],
    "description": "Yahoo! Weather API wrapper",
    "license": "MIT",
    "web": "https://github.com/achesak/nim-yahooweather"
  },

  {
    "name": "noaa",
    "url": "git://github.com/achesak/nim-noaa",
    "method": "git",
    "tags": ["library", "wrapper", "weather"],
    "description": "NOAA weather API wrapper",
    "license": "MIT",
    "web": "https://github.com/achesak/nim-noaa"
  },

  {
    "name": "rss",
    "url": "git://github.com/achesak/nim-rss",
    "method": "git",
    "tags": ["library", "rss", "xml", "syndication"],
    "description": "RSS library",
    "license": "MIT",
    "web": "https://github.com/achesak/nim-rss"
  },

  {
    "name": "extmath",
    "url": "git://github.com/achesak/extmath.nim",
    "method": "git",
    "tags": ["library", "math", "trigonometry"],
    "description": "Nim math library",
    "license": "MIT",
    "web": "https://github.com/achesak/extmath.nim"
  },

  {
    "name": "gtk2",
    "url": "git://github.com/nim-lang/gtk2",
    "method": "git",
    "tags": ["wrapper", "gui", "gtk"],
    "description": "Wrapper for gtk2, a feature rich toolkit for creating graphical user interfaces",
    "license": "MIT",
    "web": "https://github.com/nim-lang/gtk2"
  },

  {
    "name": "cairo",
    "url": "git://github.com/nim-lang/cairo",
    "method": "git",
    "tags": ["wrapper"],
    "description": "Wrapper for cairo, a vector graphics library with display and print output",
    "license": "MIT",
    "web": "https://github.com/nim-lang/cairo"
  },

  {
    "name": "x11",
    "url": "git://github.com/nim-lang/x11",
    "method": "git",
    "tags": ["wrapper"],
    "description": "Wrapper for X11",
    "license": "MIT",
    "web": "https://github.com/nim-lang/x11"
  },

  {
    "name": "opengl",
    "url": "git://github.com/nim-lang/opengl",
    "method": "git",
    "tags": ["wrapper"],
    "description": "High-level and low-level wrapper for OpenGL",
    "license": "MIT",
    "web": "https://github.com/nim-lang/opengl"
  },

  {
    "name": "lua",
    "url": "git://github.com/nim-lang/lua",
    "method": "git",
    "tags": ["wrapper"],
    "description": "Wrapper to interface with the Lua interpreter",
    "license": "MIT",
    "web": "https://github.com/nim-lang/lua"
  },

  {
    "name": "tcl",
    "url": "git://github.com/nim-lang/tcl",
    "method": "git",
    "tags": ["wrapper"],
    "description": "Wrapper for the TCL programming language",
    "license": "MIT",
    "web": "https://github.com/nim-lang/tcl"
  },

  {
    "name": "python",
    "url": "git://github.com/nim-lang/python",
    "method": "git",
    "tags": ["wrapper"],
    "description": "Wrapper to interface with Python interpreter",
    "license": "MIT",
    "web": "https://github.com/nim-lang/python"
  },

  {
    "name": "NimBorg",
    "url": "git://github.com/micklat/NimBorg",
    "method": "git",
    "tags": ["wrapper"],
    "description": "High-level and low-level interfaces to python and lua",
    "license": "MIT",
    "web": "https://github.com/micklat/NimBorg"
  },

  {
    "name": "ouroboros",
    "url": "git://github.com/gradha/nim-ouroboros/",
    "method": "git",
    "tags": ["library", "embedded data", "appended data", "alchemy"],
    "description": "API to read appended files from your own binary",
    "license": "MIT",
    "web": "https://github.com/gradha/nim-ouroboros"
  },

  {
    "name": "sha1",
    "url": "https://github.com/onionhammer/sha1",
    "method": "git",
    "tags": ["port", "hash", "sha1"],
    "description": "SHA-1 produces a 160-bit (20-byte) hash value from arbitrary input",
    "license": "BSD"
  },

  {
    "name": "dropbox_filename_sanitizer",
    "url": "git://github.com/gradha/dropbox_filename_sanitizer/",
    "method": "git",
    "tags": ["dropbox"],
    "description": "Tool to clean up filenames shared on Dropbox",
    "license": "MIT",
	"web": "https://github.com/gradha/dropbox_filename_sanitizer/"
  },

  {
    "name": "csv",
    "url": "git://github.com/achesak/nim-csv",
    "method": "git",
    "tags": ["csv", "parsing", "stringify", "library"],
    "description": "Library for parsing, stringifying, reading, and writing CSV (comma separated value) files",
    "license": "MIT",
	"web": "https://github.com/achesak/nim-csv"
  },

  {
    "name": "geonames",
    "url": "git://github.com/achesak/nim-geonames",
    "method": "git",
    "tags": ["library", "wrapper", "geography"],
    "description": "GeoNames API wrapper",
    "license": "MIT",
	"web": "https://github.com/achesak/nim-geonames"
  },

  {
    "name": "gravatar",
    "url": "git://github.com/achesak/nim-gravatar",
    "method": "git",
    "tags": ["library", "wrapper", "gravatar"],
    "description": "Gravatar API wrapper",
    "license": "MIT",
	"web": "https://github.com/achesak/nim-gravatar"
  },

  {
    "name": "coverartarchive",
    "url": "git://github.com/achesak/nim-coverartarchive",
    "method": "git",
    "tags": ["library", "wrapper", "cover art", "music", "metadata"],
    "description": "Cover Art Archive API wrapper",
    "license": "MIT",
	"web": "http://github.com/achesak/nim-coverartarchive"
  },

  {
    "name": "nim-ogg",
    "url": "https://bitbucket.org/BitPuffin/nim-ogg",
    "method": "hg",
    "tags": ["library", "wrapper", "binding", "audio", "sound", "video", "metadata", "media"],
    "description": "Binding to libogg",
    "license": "CC0"
  },

  {
    "name": "nim-vorbis",
    "url": "https://bitbucket.org/BitPuffin/nim-vorbis",
    "method": "hg",
    "tags": ["library", "wrapper", "binding", "audio", "sound", "metadata", "media"],
    "description": "Binding to libvorbis",
    "license": "CC0"
  },

  {
    "name": "nim-portaudio",
    "url": "https://bitbucket.org/BitPuffin/nim-portaudio",
    "method": "hg",
    "tags": ["library", "wrapper", "binding", "audio", "sound", "media", "io"],
    "description": "Binding to portaudio",
    "license": "CC0"
  },

  {
    "name": "commandeer",
    "url": "git://github.com/fenekku/commandeer",
    "method": "git",
    "tags": ["library", "commandline", "arguments", "switches", "parsing", "options"],
    "description": "Provides a small command line parsing DSL (domain specific language)",
    "license": "MIT",
    "web": "https://github.com/fenekku/commandeer"
  },

  {
    "name": "scrypt.nim",
    "url": "https://bitbucket.org/BitPuffin/scrypt.nim",
    "method": "hg",
    "tags": ["library", "wrapper", "binding", "crypto", "cryptography", "hash", "password", "security"],
    "description": "Binding and utilities for scrypt",
    "license": "CC0"
  },

  {
    "name": "bloom",
    "url": "git://github.com/boydgreenfield/nimrod-bloom/",
    "method": "git",
    "tags": ["Bloom filter", "Bloom", "probabilistic", "data structure", "set membership", "MurmurHash", "MurmurHash3"],
    "description": "Efficient Bloom filter implementation in Nimrod using MurmurHash3.",
    "license": "MIT",
    "web": "https://www.github.com/boydgreenfield/nimrod-bloom/"
  },

  {
    "name": "awesome_rmdir",
    "url": "git://github.com/gradha/awesome_rmdir/",
    "method": "git",
    "tags": ["rmdir", "awesome", "commandline"],
    "description": "Command to remove acceptably empty directories.",
    "license": "MIT",
    "web": "https://github.com/gradha/awesome_rmdir/"
  },

  {
    "name": "nimalpm",
    "url": "git://github.com/barcharcraz/nimalpm/",
    "method": "git",
    "tags": ["alpm", "wrapper", "binding", "library"],
    "description": "A nimrod wrapper for libalpm",
    "license": "GPLv2",
    "web": "https://www.github.com/barcharcraz/nimalpm/"
  },

  {
    "name": "nimlibpng",
    "url":"git://github.com/barcharcraz/nimlibpng",
    "method": "git",
    "tags": ["png", "wrapper", "library", "libpng", "image"],
    "description": "Nimrod wrapper for the libpng library",
    "license": "libpng",
    "web": "https://github.com/barcharcraz/nimlibpng"
  },

  {
    "name":"sdl2",
    "url":"git://github.com/nim-lang/sdl2",
    "method":"git",
    "tags":["wrapper","media","audio","video"],
    "description":"Wrapper for SDL 2.x",
    "license":"MIT",
    "web":"https://github.com/nim-lang/sdl2"
  },

  {
    "name":"assimp",
    "url":"git://github.com/barcharcraz/nim-assimp",
    "method":"git",
    "tags":["wrapper","media","mesh","import","game"],
    "description":"Wrapper for the assimp library",
    "license":"MIT",
    "web":"https://github.com/barcharcraz/nim-assimp"
  },
  {
    "name":"freeimage",
    "url":"git://github.com/barcharcraz/nim-freeimage",
    "method":"git",
    "tags":["wrapper","media","image","import","game"],
    "description":"Wrapper for the FreeImage library",
    "license":"MIT",
    "web":"https://github.com/barcharcraz/nim-freeimage"
  },
  {
    "name": "bcrypt",
    "url": "git://github.com/ithkuil/bcryptnim/",
    "method": "git",
    "tags": ["hash", "crypto", "password", "bcrypt", "library"],
    "description": "Wraps the bcrypt (blowfish) library for creating encrypted hashes (useful for passwords)",
    "license": "BSD",
    "web": "https://www.github.com/ithkuil/bcryptnim/"
  },
  {
    "name": "opencl",
    "url": "git://github.com/nim-lang/opencl",
    "method": "git",
    "tags": ["library"],
    "description": "Low-level wrapper for OpenCL",
    "license": "MIT",
    "web": "https://github.com/nim-lang/opencl"
  },
  {
    "name": "DevIL",
    "url": "git://github.com/Varriount/DevIL",
    "method": "git",
    "tags": ["image", "library", "graphics", "wrapper"],
    "description": "Wrapper for the DevIL image library",
    "license": "MIT",
    "web": "https://github.com/Varriount/DevIL"
  },
  {
    "name":"signals",
    "url":"git://github.com/fowlmouth/signals.nim",
    "method":"git",
    "tags":["event-based","observer pattern","library"],
    "description":"Signals/slots library.",
    "license":"MIT",
    "web":"https://github.com/fowlmouth/signals.nim"
  },
  {
    "name": "number_files",
    "url": "git://github.com/gradha/number_files/",
    "method": "git",
    "tags": ["rename", "filename", "finder"],
    "description": "Command to add counter suffix/prefix to a list of files.",
    "license": "MIT",
    "web": "https://github.com/gradha/number_files/"
  },
  {
    "name": "redissessions",
    "url": "git://github.com/ithkuil/redissessions/",
    "method": "git",
    "tags": ["jester", "sessions", "redis"],
    "description": "Redis-backed sessions for jester",
    "license": "MIT",
    "web": "https://github.com/ithkuil/redissessions/"
  },
  {
    "name":"horde3d",
    "url":"git://github.com/fowlmouth/horde3d",
    "method":"git",
    "tags":["graphics","3d","rendering","wrapper"],
    "description":"Wrapper for Horde3D, a small open source 3D rendering engine.",
    "license":"WTFPL",
    "web":"https://github.com/fowlmouth/horde3d"
  },
  {
    "name":"mongo",
    "url":"git://github.com/nim-lang/mongo",
    "method":"git",
    "tags":["library","wrapper","database"],
    "description":"Bindings and a high-level interface for MongoDB",
    "license":"MIT",
    "web":"https://github.com/nim-lang/mongo"
  },
  {
   "name":"allegro5",
   "url":"git://github.com/fowlmouth/allegro5",
   "method":"git",
   "tags":["wrapper","graphics","games","opengl","audio"],
   "description":"Wrapper for Allegro version 5.X",
   "license":"MIT",
   "web":"https://github.com/fowlmouth/allegro5"
  },
  {
    "name":"physfs",
    "url":"git://github.com/fowlmouth/physfs",
    "method":"git",
    "tags":["wrapper","filesystem","archives"],
    "description":"A library to provide abstract access to various archives.",
    "license":"WTFPL",
    "web":"https://github.com/fowlmouth/physfs"
  },
  {
    "name":"shoco",
    "url":"https://github.com/onionhammer/shoconim.git",
    "method":"git",
    "tags":["compression","shoco"],
    "description":"A fast compressor for short strings",
    "license": "MIT",
    "web":"https://github.com/onionhammer/shoconim"
  },
  {
    "name":"murmur3",
    "url":"git://github.com/boydgreenfield/nimrod-murmur/",
    "method":"git",
    "tags":["MurmurHash","MurmurHash3", "murmur", "hash", "hashing"],
    "description":"A simple MurmurHash3 wrapper for Nimrod",
    "license": "MIT",
    "web":"https://github.com/boydgreenfield/nimrod-murmur/"
  },
  {
    "name":"hex",
    "url":"https://github.com/esbullington/nimrod-hex",
    "method":"git",
    "tags":["hex","encoding"],
    "description":"A simple hex package for Nimrod",
    "license": "MIT",
    "web":"https://github.com/esbullington/nimrod-hex"
  },
  {
    "name":"strfmt",
    "url": "https://bitbucket.org/lyro/strfmt",
    "method": "hg",
    "tags":["library"],
    "description":"A string formatting library inspired by Python's `format`.",
    "license": "MIT",
	"web": "https://lyro.bitbucket.org/strfmt"
  },
  {
    "name":"jade-nim",
    "url":"git://github.com/idlewan/jade-nim",
    "method":"git",
    "tags":["template","jade","web","dsl","html"],
    "description":"Compiles jade templates to Nimrod procedures.",
    "license": "MIT",
    "web":"https://github.com/idlewan/jade-nim"
  },
  {
    "name":"gh_nimrod_doc_pages",
    "url": "git://github.com/gradha/gh_nimrod_doc_pages",
    "method": "git",
    "tags":["commandline", "web", "automation", "documentation"],
    "description":"Generates a GitHub documentation website for Nimrod projects.",
    "license": "MIT",
    "web": "http://gradha.github.io/gh_nimrod_doc_pages/"
  },
  {
    "name":"midnight_dynamite",
    "url": "git://github.com/gradha/midnight_dynamite",
    "method": "git",
    "tags":["wrapper", "library", "html", "markdown", "md"],
    "description":"Wrapper for the markdown rendering hoedown library",
    "license": "MIT",
    "web": "http://gradha.github.io/midnight_dynamite/"
  },
  {
    "name": "rsvg",
    "url": "git://github.com/def-/rsvg",
    "method": "git",
    "tags": ["wrapper", "library", "graphics"],
    "description": "Wrapper for librsvg, a Scalable Vector Graphics (SVG) rendering library",
    "license": "MIT",
    "web": "https://github.com/def-/rsvg"
  },
  {
    "name": "emerald",
    "url": "git://github.com/flyx/emerald",
    "method": "git",
    "tags": ["dsl", "html", "template", "web"],
    "description": "macro-based HTML templating engine",
    "license": "WTFPL",
    "web": "https://github.com/flyx/emerald"
  },
  {
    "name": "vectors",
    "url": "git://github.com/blamestross/nimrod-vectors",
    "method": "git",
    "tags": ["math", "vectors","library"],
    "description": "Simple multidimensional vector math",
    "license": "MIT",
    "web": "https://github.com/blamestross/nimrod-vectors"
  },
  {
    "name": "bitarray",
    "url": "git://github.com/refgenomics/nimrod-bitarray/",
    "method": "git",
    "tags": ["Bit arrays", "Bit sets", "Bit vectors", "Data structures"],
    "description": "mmap-backed bitarray implementation in Nimrod..",
    "license": "MIT",
    "web": "https://www.github.com/refgenomics/nimrod-bitarray/"
  },
  {
    "name": "appdirs",
    "url": "git://github.com/MrJohz/appdirs",
    "method": "git",
    "tags": ["utility", "filesystem"],
    "description": "A utility library to find the directory you need to app in.",
    "license": "MIT",
    "web": "https://github.com/MrJohz/appdirs"
  },
  {
      "name": "nim-sndfile",
      "url": "git://github.com/julienaubert/nim-sndfile",
      "method": "git",
      "tags": ["audio", "wav", "wrapper", "libsndfile"],
      "description": "A wrapper of libsndfile",
      "license": "MIT",
      "web": "https://github.com/julienaubert/nim-sndfile"
  },
  {
    "name": "bigints",
    "url": "git://github.com/def-/bigints",
    "method": "git",
    "tags": ["math", "library", "numbers"],
    "description": "Arbitrary-precision integers",
    "license": "MIT",
    "web": "https://github.com/def-/bigints"
  },
  {
    "name": "iterutils",
    "url": "git://github.com/def-/iterutils",
    "method": "git",
    "tags": ["library", "iterators"],
    "description": "Functional operations for iterators and slices, similar to sequtils",
    "license": "MIT",
    "web": "https://github.com/def-/iterutils"
  },
  {
    "name": "hastyscribe",
    "url": "git://github.com/h3rald/hastyscribe",
    "method": "git",
    "tags": ["markdown", "html", "publishing"],
    "description": "Self-contained markdown compiler generating self-contained HTML documents",
    "license": "MIT",
    "web": "https://h3rald.com/hastyscribe"
  },
  {
    "name": "nim-nanomsg",
    "url": "git://github.com/def-/nim-nanomsg",
    "method": "git",
    "tags": ["library", "wrapper", "networking"],
    "description": "Wrapper for the nanomsg socket library that provides several common communication patterns",
    "license": "MIT",
    "web": "https://github.com/def-/nim-nanomsg"
  },
  {
    "name": "directnimrod",
    "url": "https://bitbucket.org/barcharcraz/directnimrod",
    "method": "git",
    "tags": ["library", "wrapper", "graphics", "windows"],
    "description": "Wrapper for microsoft's DirectX libraries",
    "license": "MS-PL",
    "web": "https://bitbucket.org/barcharcraz/directnimrod"
  },
  {
    "name": "imghdr",
    "url": "git://github.com/achesak/nim-imghdr",
    "method": "git",
    "tags": ["image", "formats", "files"],
    "description": "Library for detecting the format of an image",
    "license": "MIT",
    "web": "https://github.com/achesak/nim-imghdr"
  },
  {
    "name": "csv2json",
    "url": "git://github.com/achesak/nim-csv2json",
    "method": "git",
    "tags": ["csv", "json"],
    "description": "Convert CSV files to JSON",
    "license": "MIT",
    "web": "https://github.com/achesak/nim-csv2json"
  },
  {
    "name": "vecmath",
    "url": "git://github.com/barcharcraz/vecmath",
    "method": "git",
    "tags": ["library", "math", "vector"],
    "description": "various vector maths utils for nimrod",
    "license": "MIT",
    "web": "https://github.com/barcharcraz/vecmath"
  },
  {
    "name": "lazy_rest",
    "url": "git://github.com/gradha/lazy_rest",
    "method": "git",
    "tags": ["library", "rst", "rest", "text", "html"],
    "description": "Simple reST HTML generation with some extras.",
    "license": "MIT",
    "web": "https://github.com/gradha/lazy_rest"
  },
  {
    "name": "Phosphor",
    "url": "git://github.com/barcharcraz/Phosphor",
    "method": "git",
    "tags": ["library", "opengl", "graphics"],
    "description": "eaiser use of OpenGL and GLSL shaders",
    "license": "MIT",
    "web": "https://github.com/barcharcraz/Phosphor"
  },
  {
    "name": "colorsys",
    "url": "git://github.com/achesak/nim-colorsys",
    "method": "git",
    "tags": ["library", "colors", "rgb", "yiq", "hls", "hsv"],
    "description": "Convert between RGB, YIQ, HLS, and HSV color systems.",
    "license": "MIT",
    "web": "https://github.com/achesak/nim-colorsys"
  },
  {
    "name": "pythonfile",
    "url": "git://github.com/achesak/nim-pythonfile",
    "method": "git",
    "tags": ["library", "python", "files", "file"],
    "description": "Wrapper of the file procedures to provide an interface as similar as possible to that of Python",
    "license": "MIT",
    "web": "https://github.com/achesak/nim-pythonfile"
  },
  {
    "name": "sndhdr",
    "url": "git://github.com/achesak/nim-sndhdr",
    "method": "git",
    "tags": ["library", "formats", "files", "sound", "audio"],
    "description": "Library for detecting the format of a sound file",
    "license": "MIT",
    "web": "https://github.com/achesak/nim-sndhdr"
  },
  {
    "name": "irc",
    "url": "git://github.com/nim-lang/irc",
    "method": "git",
    "tags": ["library", "irc", "network"],
    "description": "Implements a simple IRC client.",
    "license": "MIT",
    "web": "https://github.com/nim-lang/irc"
  },
  {
    "name": "random",
    "url": "git://github.com/BlaXpirit/nim-random",
    "method": "git",
    "tags": ["library", "algorithms", "random"],
    "description": "Pseudo-random number generation library inspired by Python",
    "license": "MIT",
    "web": "https://github.com/BlaXpirit/nim-random"
  },
  {
    "name": "zmq",
    "url": "git://github.com/nim-lang/nim-zmq",
    "method": "git",
    "tags": ["library", "wrapper", "zeromq", "messaging", "queue"],
    "description": "ZeroMQ 4 wrapper",
    "license": "MIT",
    "web": "https://github.com/nim-lang/nim-zmq"
  },
  {
    "name": "uuid",
    "url": "git://github.com/idlewan/nim-uuid",
    "method": "git",
    "tags": ["library", "wrapper", "uuid"],
    "description": "UUID wrapper",
    "license": "MIT",
    "web": "https://github.com/idlewan/nim-uuid"
  },
  {
    "name": "robotparser",
    "url": "git://github.com/achesak/nim-robotparser",
    "method": "git",
    "tags": ["library", "useragent", "robots", "robot.txt"],
    "description": "Determine if a useragent can access a URL using robots.txt",
    "license": "MIT",
    "web": "https://github.com/achesak/nim-robotparser"
  },
  {
    "name": "epub",
    "url": "git://github.com/achesak/nim-epub",
    "method": "git",
    "tags": ["library", "epub", "e-book"],
    "description": "Module for working with EPUB e-book files",
    "license": "MIT",
    "web": "https://github.com/achesak/nim-epub"
  },
  {
    "name": "hashids",
    "url": "git://github.com/achesak/nim-hashids",
    "method": "git",
    "tags": ["library", "hashids"],
    "description": "Nim implementation of Hashids",
    "license": "MIT",
    "web": "https://github.com/achesak/nim-hashids"
  },
  {
    "name": "openssl_evp",
    "url": "git://github.com/cowboy-coders/nim-openssl-evp",
    "method": "git",
    "tags": ["library", "crypto", "openssl"],
    "description": "Wrapper for OpenSSL's EVP interface",
    "license": "OpenSSL License and SSLeay License",
    "web": "https://github.com/cowboy-coders/nim-openssl-evp"
  },
  {
    "name": "monad",
    "url": "git://github.com/superfunc/monad",
    "method": "git",
    "tags": ["library", "functional", "monad", "functor"],
    "description": "basic monadic data types for Nim",
    "license": "BSD3",
    "web": "https://github.com/superfunc/monad"
  },
  {
    "name": "eternity",
    "url": "git://github.com/hiteshjasani/nim-eternity",
    "method": "git",
    "tags": ["library", "time", "format"],
    "description": "Humanize elapsed time",
    "license": "MIT",
    "web": "https://github.com/hiteshjasani/nim-eternity"
  },
  {
    "name": "gmp",
    "url": "git://github.com/cowboy-coders/nim-gmp",
    "method": "git",
    "tags": ["library", "bignum", "numbers", "math"],
    "description": "wrapper for the GNU multiple precision arithmetic library (GMP)",
    "license": "LGPLv3 or GPLv2",
    "web": "https://github.com/cowboy-coders/nim-gmp"
  },
  {
    "name": "ludens",
    "url": "git://github.com/rnentjes/nim-ludens",
    "method": "git",
    "tags": ["library", "game", "opengl", "sfml"],
    "description": "Little game library using opengl and sfml",
    "license": "MIT",
    "web": "https://github.com/rnentjes/nim-ludens"
  },
  {
    "name": "ffbookmarks",
    "url": "git://github.com/achesak/nim-ffbookmarks",
    "method": "git",
    "tags": ["firefox", "bookmarks", "library"],
    "description": "Nim module for working with Firefox bookmarks",
    "license": "MIT",
    "web": "https://github.com/achesak/nim-ffbookmarks"
  },
  {
    "name": "moustachu",
    "url": "https://github.com/fenekku/moustachu.git",
    "method": "git",
    "tags": ["web", "html", "template", "mustache"],
    "description": "Mustache templating for Nimrod.",
    "license": "MIT",
    "web": "https://github.com/fenekku/moustachu"
  },
  {
    "name": "easy-bcrypt",
    "url": "https://github.com/flaviut/easy-bcrypt.git",
    "method": "git",
    "tags": ["hash", "crypto", "password", "bcrypt"],
    "description": "simple wrapper providing a convenient interface for the bcrypt password hashing algorithm",
    "license": "CC0",
    "web": "https://github.com/flaviut/easy-bcrypt/blob/master/easy-bcrypt.nimble"
  },
  {
    "name": "nim-libclang",
    "url": "https://github.com/cowboy-coders/nim-libclang.git",
    "method": "git",
    "tags": ["wrapper", "bindings", "clang"],
    "description": "wrapper for libclang (the C-interface of the clang LLVM frontend)",
    "license": "MIT",
    "web": "https://github.com/cowboy-coders/nim-libclang"
  },
  {
    "name": "nimqml",
    "url": "git://github.com/filcuc/nimqml",
    "method": "git",
    "tags": ["Qt", "Qml", "UI", "GUI"],
    "description": "Qt Qml bindings",
    "license": "GPLv3",
    "web": "https://github.com/filcuc/nimqml"
  },
  {
    "name": "XPLM-Nim",
    "url": "git://github.com/jpoirier/XPLM-Nim",
    "method": "git",
    "tags": ["X-Plane", "XPLM", "Plugin", "SDK"],
    "description": "X-Plane XPLM SDK wrapper",
    "license": "BSD",
    "web": "https://github.com/jpoirier/XPLM-Nim"
  },
  {
    "name": "csfml",
    "url": "git://github.com/BlaXpirit/nim-csfml",
    "method": "git",
    "tags": ["sfml", "binding", "game", "media", "library", "opengl"],
    "description": "Bindings for Simple and Fast Multimedia Library (through CSFML)",
    "license": "zlib",
    "web": "https://github.com/BlaXpirit/nim-csfml"
  },
  {
    "name": "optional_t",
    "url": "git://github.com/flaviut/optional_t",
    "method": "git",
    "tags": ["option", "functional"],
    "description": "Basic Option[T] library",
    "license": "MIT",
    "web": "https://github.com/flaviut/optional_t"
  },
  {
    "name": "nimrtlsdr",
    "url": "git://github.com/jpoirier/nimrtlsdr",
    "method": "git",
    "tags": ["rtl-sdr", "wrapper", "bindings", "rtlsdr"],
    "description": "A Nim wrapper for librtlsdr",
    "license": "BSD",
    "web": "https://github.com/jpoirier/nimrtlsdr"
  },
  {
    "name": "lapp",
    "url": "https://gitlab.3dicc.com/gokr/lapp.git",
    "method": "git",
    "tags": ["args", "cmd", "opt", "parse", "parsing"],
    "description": "Opt parser using synopsis as specification, ported from Lua.",
    "license": "MIT",
    "web": "https://gitlab.3dicc.com/gokr/lapp"
  },
  {
    "name": "blimp",
    "url": "https://gitlab.3dicc.com/gokr/blimp.git",
    "method": "git",
    "tags": ["app", "binary", "utility", "git", "git-fat"],
    "description": "Utility that helps with big files in git, very similar to git-fat, s3annnex etc.",
    "license": "MIT",
    "web": "https://gitlab.3dicc.com/gokr/blimp"
  },
  {
    "name": "parsetoml",
    "url": "https://github.com/ziotom78/parsetoml.git",
    "method": "git",
    "tags": ["library", "nim"],
    "description": "Library for parsing TOML files.",
    "license": "MIT",
    "web": "https://github.com/ziotom78/parsetoml"
  },
  {
    "name": "compiler",
    "url": "https://github.com/Araq/Nim.git",
    "method": "git",
    "tags": ["library", "nim"],
    "description": "Compiler package providing the compiler sources as a library.",
    "license": "MIT",
    "web": "https://github.com/Araq/Nim"
  },
  {
    "name": "nre",
    "url": "https://github.com/flaviut/nre.git",
    "method": "git",
    "tags": ["library", "pcre", "regex"],
    "description": "A better regular expression library",
    "license": "MIT",
    "web": "https://github.com/flaviut/nre"
  },
  {
    "name": "docopt",
    "url": "git://github.com/docopt/docopt.nim",
    "method": "git",
    "tags": ["commandline", "arguments", "parsing", "library"],
    "description": "Command-line args parser based on Usage message",
    "license": "MIT",
    "web": "https://github.com/docopt/docopt.nim"
  },
  {
    "name": "bpg",
    "url": "git://github.com/def-/nim-bpg.git",
    "method": "git",
    "tags": ["image", "library", "wrapper"],
    "description": "BPG (Better Portable Graphics) for Nim",
    "license": "MIT",
    "web": "https://github.com/def-/nim-bpg"
  },
  {
    "name": "io-spacenav",
    "url": "git://github.com/nimious/io-spacenav.git",
    "method": "git",
    "tags": ["binding", "3dx", "3dconnexion", "libspnav", "spacenav", "spacemouse", "spacepilot", "spacenavigator"],
    "description": "Bindings for libspnav, the free 3Dconnexion device driver",
    "license": "MIT",
    "web": "https://github.com/nimious/io-spacenav"
  },
  {
    "name": "optionals",
    "url": "https://github.com/MasonMcGill/optionals.git",
    "method": "git",
    "tags": ["library", "option", "optional", "maybe"],
    "description": "Option types",
    "license": "MIT",
    "web": "http://www.vision.caltech.edu/~mmcgill/optionals.html"
  },
  {
    "name": "tuples",
    "url": "https://github.com/MasonMcGill/tuples.git",
    "method": "git",
    "tags": ["library", "tuple", "metaprogramming"],
    "description": "Tuple manipulation utilities",
    "license": "MIT",
    "web": "http://www.vision.caltech.edu/~mmcgill/tuples.html"
  },
  {
    "name": "fuse",
    "url": "https://github.com/akiradeveloper/nim-fuse.git",
    "method": "git",
    "tags": ["fuse", "library", "wrapper"],
    "description": "A FUSE binding for Nim",
    "license": "MIT",
    "web": "https://github.com/akiradeveloper/nim-fuse"
  },
  {
    "name": "brainfuck",
    "url": "https://github.com/def-/nim-brainfuck.git",
    "method": "git",
    "tags": ["library", "binary", "app", "interpreter", "compiler", "language"],
    "description": "A brainfuck interpreter and compiler",
    "license": "MIT",
    "web": "https://github.com/def-/nim-brainfuck"
  },
  {
    "name": "nimsuggest",
    "url": "https://github.com/nim-lang/nimsuggest.git",
    "method": "git",
    "tags": ["binary", "app", "suggest", "compiler", "autocomplete", "nim"],
    "description": "Tool for providing auto completion data for Nim source code.",
    "license": "MIT",
    "web": "https://github.com/nim-lang/nimsuggest"
  },
  {
    "name": "jwt",
    "url": "https://github.com/ekarlso/nim-jwt.git",
    "method": "git",
    "tags": ["library", "crypto", "hash"],
    "description": "JSON Web Tokens for Nim",
    "license": "MIT",
    "web": "https://github.com/ekarlso/nim-jwt"
  },
  {
    "name": "pythonpathlib",
    "url": "git://github.com/achesak/nim-pythonpathlib.git",
    "method": "git",
    "tags": ["path", "directory", "python", "library"],
    "description": "Module for working with paths that is as similar as possible to Python's pathlib",
    "license": "MIT",
    "web": "https://github.com/achesak/nim-pythonpathlib"
  },
  {
    "name": "RingBuffer",
    "url": "git@github.com:megawac/RingBuffer.nim.git",
    "method": "git",
    "tags": ["sequence", "seq", "circular", "ring", "buffer"],
    "description": "Circular buffer implementation",
    "license": "MIT",
    "web": "https://github.com/megawac/RingBuffer.nim"
  },
  {
    "name": "nimrat",
    "url": "git://github.com/apense/nimrat",
    "method": "git",
    "tags": ["library","math","numbers"],
    "description": "Module for working with rational numbers (fractions)",
    "license": "MIT",
    "web": "https://github.com/apense/nimrat"
  },
  {
    "name": "io-isense",
    "url": "git://github.com/nimious/io-isense.git",
    "method": "git",
    "tags": ["binding", "isense", "intersense", "inertiacube", "intertrax", "microtrax", "thales", "tracking", "sensor"],
    "description": "Bindings for the InterSense SDK",
    "license": "MIT",
    "web": "https://github.com/nimious/io-isense"
  },
  {
    "name": "io-usb",
    "url": "git://github.com/nimious/io-usb.git",
    "method": "git",
    "tags": ["binding", "usb", "libusb"],
    "description": "Bindings for libusb, the cross-platform user library to access USB devices.",
    "license": "MIT",
    "web": "https://github.com/nimious/io-usb"
  },
  {
    "name": "nimcfitsio",
    "url": "https://github.com/ziotom78/nimcfitsio.git",
    "method": "git",
    "tags": ["library", "binding", "cfitsio", "fits", "io"],
    "description": "Bindings for CFITSIO, a library to read/write FITSIO images and tables.",
    "license": "MIT",
    "web": "https://github.com/ziotom78/nimcfitsio"
  },
  {
   "name":"glossolalia",
   "url":"git://github.com/fowlmouth/glossolalia",
   "method":"git",
   "tags":["parser","peg"],
   "description":"A DSL for quickly writing parsers",
   "license":"CC0",
   "web":"https://github.com/fowlmouth/glossolalia"
  },
  {
   "name":"entoody",
   "url":"https://bitbucket.org/fowlmouth/entoody",
   "method":"git",
   "tags":["component","entity","composition"],
   "description":"A component/entity system",
   "license":"CC0",
   "web":"https://bitbucket.org/fowlmouth/entoody"
  },
  {
    "name": "msgpack",
    "url": "https://github.com/akiradeveloper/msgpack-nim.git",
    "method": "git",
    "tags": ["msgpack", "library", "serialization"],
    "description": "A MessagePack binding for Nim",
    "license": "MIT",
    "web": "https://github.com/akiradeveloper/msgpack-nim"
  },
  {
    "name": "osinfo",
    "url": "https://github.com/nim-lang/osinfo.git",
    "method": "git",
    "tags": ["os", "library", "info"],
    "description": "Modules providing information about the OS.",
    "license": "MIT",
    "web": "https://github.com/nim-lang/osinfo"
  },
  {
    "name": "io-myo",
    "url": "git://github.com/nimious/io-myo.git",
    "method": "git",
    "tags": ["binding", "myo", "thalmic", "armband", "gesture"],
    "description": "Bindings for the Thalmic Labs Myo gesture control armband SDK.",
    "license": "MIT",
    "web": "https://github.com/nimious/io-myo"
  },
  {
    "name": "io-oculus",
    "url": "git://github.com/nimious/io-oculus.git",
    "method": "git",
    "tags": ["binding", "oculus", "rift", "vr", "libovr", "ovr", "dk1", "dk2", "gearvr"],
    "description": "Bindings for the Oculus VR SDK.",
    "license": "MIT",
    "web": "https://github.com/nimious/io-oculus"
  },
  {
    "name": "closure_compiler",
    "url": "git://github.com/yglukhov/closure_compiler.git",
    "method": "git",
    "tags": ["binding", "closure", "compiler", "javascript"],
    "description": "Bindings for Closure Compiler web API.",
    "license": "MIT",
    "web": "https://github.com/yglukhov/closure_compiler"
  },
  {
    "name": "io-serialport",
    "url": "git://github.com/nimious/io-serialport.git",
    "method": "git",
    "tags": ["binding", "libserialport", "serial", "communication"],
    "description": "Bindings for libserialport, the cross-platform serial communication library.",
    "license": "MIT",
    "web": "https://github.com/nimious/io-serialport"
  },
  {
    "name": "beanstalkd",
    "url": "git://github.com/tormaroe/beanstalkd.nim.git",
    "method": "git",
    "tags": ["library", "queue", "messaging"],
    "description": "A beanstalkd work queue client library.",
    "license": "MIT",
    "web": "https://github.com/tormaroe/beanstalkd.nim"
  },
  {
    "name": "wiki2text",
    "url": "git://github.com/rspeer/wiki2text.git",
    "method": "git",
    "tags": ["nlp", "wiki", "xml", "text"],
    "description": "Quickly extracts natural-language text from a MediaWiki XML file.",
    "license": "MIT",
    "web": "https://github.com/rspeer/wiki2text"
  },
  {
    "name": "qt5_qtsql",
    "url": "https://github.com/philip-wernersbach/nim-qt5_qtsql.git",
    "method": "git",
    "tags": ["library", "wrapper", "database", "qt", "qt5", "qtsql", "sqlite", "postgres", "mysql"],
    "description": "Binding for Qt 5's Qt SQL library that integrates with the features of the Nim language. Uses one API for multiple database engines.",
    "license": "MIT",
    "web": "https://github.com/philip-wernersbach/nim-qt5_qtsql"
  },
  {
    "name": "orient",
    "url": "https://github.com/philip-wernersbach/nim-orient",
    "method": "git",
    "tags": ["library", "wrapper", "database", "orientdb", "pure"],
    "description": "OrientDB driver written in pure Nim, uses the OrientDB 2.0 Binary Protocol with Binary Serialization.",
    "license": "MPL",
    "web": "https://github.com/philip-wernersbach/nim-orient"
  },
  {
    "name": "syslog",
    "url": "https://github.com/FedericoCeratto/nim-syslog",
    "method": "git",
    "tags": ["library", "pure"],
    "description": "Syslog module.",
    "license": "LGPLv3",
    "web": "https://github.com/FedericoCeratto/nim-syslog"
  },
  {
    "name": "nimes",
    "url": "https://github.com/def-/nimes",
    "method": "git",
    "tags": ["emulator", "nes", "game", "sdl", "javascript"],
    "description": "NES emulator using SDL2, also compiles to JavaScript with emscripten.",
    "license": "MPL",
    "web": "https://github.com/def-/nimes"
  },
  {
    "name": "syscall",
    "url": "https://github.com/def-/nim-syscall",
    "method": "git",
    "tags": ["library"],
    "description": "Raw system calls for Nim",
    "license": "MPL",
    "web": "https://github.com/def-/nim-syscall"
  },
  {
    "name": "jnim",
    "url": "https://github.com/yglukhov/jnim",
    "method": "git",
    "tags": ["library", "java", "jvm", "bridge", "bindings"],
    "description": "Nim - Java bridge",
    "license": "MIT",
    "web": "https://github.com/yglukhov/jnim"
  },
  {
    "name": "nimPDF",
    "url": "https://github.com/jangko/nimpdf",
    "method": "git",
    "tags": ["library", "PDF", "document"],
    "description": "library for generating PDF files",
    "license": "MIT",
    "web": "https://github.com/jangko/nimpdf"
  },
  {
<<<<<<< HEAD
    "name": "LLVM",
    "url": "https://github.com/FedeOmoto/llvm",
    "method": "git",
    "tags": ["LLVM", "bindings", "wrapper"],
    "description": "LLVM bindings for the Nim language.",
    "license": "MIT",
    "web": "http://fedeomoto.github.io/llvm/"
=======
    "name": "nshout",
    "url": "https://github.com/Senketsu/nshout",
    "method": "git",
    "tags": ["library", "shouter", "libshout","wrapper","bindings","audio","web"],
    "description": "Nim bindings for libshout",
    "license": "MIT",
    "web": "https://github.com/Senketsu/nshout"
>>>>>>> 7d25911d
  }
]<|MERGE_RESOLUTION|>--- conflicted
+++ resolved
@@ -1427,7 +1427,6 @@
     "web": "https://github.com/jangko/nimpdf"
   },
   {
-<<<<<<< HEAD
     "name": "LLVM",
     "url": "https://github.com/FedeOmoto/llvm",
     "method": "git",
@@ -1435,7 +1434,8 @@
     "description": "LLVM bindings for the Nim language.",
     "license": "MIT",
     "web": "http://fedeomoto.github.io/llvm/"
-=======
+  },
+  {
     "name": "nshout",
     "url": "https://github.com/Senketsu/nshout",
     "method": "git",
@@ -1443,6 +1443,5 @@
     "description": "Nim bindings for libshout",
     "license": "MIT",
     "web": "https://github.com/Senketsu/nshout"
->>>>>>> 7d25911d
   }
 ]